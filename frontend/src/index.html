<!DOCTYPE html>
<html lang="en">
<<<<<<< HEAD
<head>
  <meta charset="utf-8">
  <title>Mfcnextgen - Secure File Storage Platform</title>
  <base href="/">
  <meta name="viewport" content="width=device-width, initial-scale=1">
  <link rel="icon" type="image/svg+xml" href="favicon.svg">
  <link href="https://fonts.googleapis.com/css2?family=Inter:wght@300;400;500;600;700;800;900&display=swap" rel="stylesheet">
  <link href="https://fonts.googleapis.com/icon?family=Material+Icons" rel="stylesheet">
  <link rel="stylesheet" href="https://fonts.googleapis.com/css2?family=Material+Symbols+Outlined:opsz,wght,FILL,GRAD@24,400,0,0&icon_names=cloud_upload" />
  <link rel="stylesheet" href="https://cdnjs.cloudflare.com/ajax/libs/font-awesome/6.4.0/css/all.min.css">
  
  <!-- Vercel Analytics -->
  <script>
    window.va = window.va || function () { (window.va.q = window.va.q || []).push(arguments) };
  </script>
  <script defer src="/_vercel/insights/script.js"></script>
</head>
<body class="mat-typography">
  <app-root></app-root>
</body>
=======
  <head>
    <meta charset="utf-8" />
    <title>mfcnextgen - Secure File Storage Platform</title>
    <base href="/" />
    <meta name="viewport" content="width=device-width, initial-scale=1" />
    <link rel="icon" type="image/svg+xml" href="favicon.svg" />
    <link
      href="https://fonts.googleapis.com/css2?family=Inter:wght@300;400;500;600;700;800;900&display=swap"
      rel="stylesheet"
    />
    <link
      href="https://fonts.googleapis.com/icon?family=Material+Icons"
      rel="stylesheet"
    />
    <link
      rel="stylesheet"
      href="https://fonts.googleapis.com/css2?family=Material+Symbols+Outlined:opsz,wght,FILL,GRAD@24,400,0,0&icon_names=cloud_upload"
    />
    <link
      rel="stylesheet"
      href="https://cdnjs.cloudflare.com/ajax/libs/font-awesome/6.4.0/css/all.min.css"
    />

    <!-- Vercel Analytics -->
    <script>
      window.va =
        window.va ||
        function () {
          (window.va.q = window.va.q || []).push(arguments);
        };
    </script>
    <script defer src="/_vercel/insights/script.js"></script>
  </head>
  <body class="mat-typography">
    <app-root></app-root>
  </body>
>>>>>>> fb11b2f6
</html><|MERGE_RESOLUTION|>--- conflicted
+++ resolved
@@ -1,6 +1,5 @@
 <!DOCTYPE html>
 <html lang="en">
-<<<<<<< HEAD
 <head>
   <meta charset="utf-8">
   <title>Mfcnextgen - Secure File Storage Platform</title>
@@ -17,46 +16,20 @@
     window.va = window.va || function () { (window.va.q = window.va.q || []).push(arguments) };
   </script>
   <script defer src="/_vercel/insights/script.js"></script>
+  
+  <!-- Hotjar Tracking Code for https://www.mfcnextgen.com/ -->
+  <script>
+    (function(h,o,t,j,a,r){
+        h.hj=h.hj||function(){(h.hj.q=h.hj.q||[]).push(arguments)};
+        h._hjSettings={hjid:6497330,hjsv:6};
+        a=o.getElementsByTagName('head')[0];
+        r=o.createElement('script');r.async=1;
+        r.src=t+h._hjSettings.hjid+j+h._hjSettings.hjsv;
+        a.appendChild(r);
+    })(window,document,'https://static.hotjar.com/c/hotjar-','.js?sv=');
+  </script>
 </head>
 <body class="mat-typography">
   <app-root></app-root>
 </body>
-=======
-  <head>
-    <meta charset="utf-8" />
-    <title>mfcnextgen - Secure File Storage Platform</title>
-    <base href="/" />
-    <meta name="viewport" content="width=device-width, initial-scale=1" />
-    <link rel="icon" type="image/svg+xml" href="favicon.svg" />
-    <link
-      href="https://fonts.googleapis.com/css2?family=Inter:wght@300;400;500;600;700;800;900&display=swap"
-      rel="stylesheet"
-    />
-    <link
-      href="https://fonts.googleapis.com/icon?family=Material+Icons"
-      rel="stylesheet"
-    />
-    <link
-      rel="stylesheet"
-      href="https://fonts.googleapis.com/css2?family=Material+Symbols+Outlined:opsz,wght,FILL,GRAD@24,400,0,0&icon_names=cloud_upload"
-    />
-    <link
-      rel="stylesheet"
-      href="https://cdnjs.cloudflare.com/ajax/libs/font-awesome/6.4.0/css/all.min.css"
-    />
-
-    <!-- Vercel Analytics -->
-    <script>
-      window.va =
-        window.va ||
-        function () {
-          (window.va.q = window.va.q || []).push(arguments);
-        };
-    </script>
-    <script defer src="/_vercel/insights/script.js"></script>
-  </head>
-  <body class="mat-typography">
-    <app-root></app-root>
-  </body>
->>>>>>> fb11b2f6
 </html>