--- conflicted
+++ resolved
@@ -1,19 +1,8 @@
-<<<<<<< HEAD
-<!-- Enhanced Header with Modern Design -->
-<header class="border-b bg-white backdrop-blur-md shadow-lg fixed top-0 left-0 right-0 z-50 premium-header transition-all duration-300" 
-        [class.header-sticky]="isSticky"
-        [class.header-scroll-animation]="isScrollAnimation">
-  <!-- Enhanced Geometric Accent -->
-  <div class="absolute top-0 left-0 w-full h-1 bg-gradient-to-r from-blue-400 via-purple-500 to-pink-500 opacity-70"></div>
-  
-  <div class="container mx-auto px-4 py-3">
-=======
 <!-- BOLT-Inspired Header with Geometric Elements -->
 <header class="z-50 premium-header">
   <!-- Subtle Geometric Accent -->
   <div class="absolute top-0 left-0 w-full h-1 bg-gradient-to-r from-bolt-cyan via-bolt-blue to-bolt-purple opacity-60"></div>
   <div class="container mx-auto px-4 py-4">
->>>>>>> e4e085be
     <div class="flex items-center justify-between">
       <!-- Enhanced Logo Section -->
       <div class="flex items-center space-x-3">
