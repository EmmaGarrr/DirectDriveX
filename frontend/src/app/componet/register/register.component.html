<<<<<<< HEAD
<div class="min-h-screen bg-gradient-to-br from-slate-50 to-slate-100 w-screen fixed top-0 left-0 z-0"></div>
<div class="min-h-screen relative z-10 flex items-start justify-center pt-32 p-4">
  <div class="w-full max-w-6xl grid lg:grid-cols-2 gap-8 items-center">
    <!-- Left Side - Branding and Premium Features -->
    <div class="hidden lg:block space-y-8">
      <div class="space-y-4">
        <div class="flex items-center space-x-3">
          <div class="w-12 h-12 bg-primary rounded-xl flex items-center justify-center">
            <svg class="w-7 h-7 text-primary-foreground" fill="none" stroke="currentColor" viewBox="0 0 24 24">
              <path stroke-linecap="round" stroke-linejoin="round" stroke-width="2" d="M7 16a4 4 0 01-.88-7.903A5 5 0 1115.9 6L16 6a5 5 0 011 9.9M15 13l-3-3m0 0l-3 3m3-3v12"></path>
            </svg>
          </div>
          <div>
            <h1 class="text-3xl text-primary font-bold">Mfcnextgen</h1>
            <p class="text-slate-500 text-sm">Secure File Storage</p>
          </div>
        </div>
        <div class="space-y-2">
          <h2 class="text-4xl text-slate-900 font-bold">
            Join thousands of users
            <span class="block text-primary">securing their files</span>
          </h2>
                      <p class="text-lg text-slate-600 max-w-md">
              Get started with Mfcnextgen and experience the most secure and efficient file storage platform.
=======
<div class="login-container lg:py-10 py-5">
  <div
    class="bg-gradient-to-br from-slate-50 to-slate-100 fixed top-0 left-0 z-0"
  ></div>
  <div
    class="relative z-10 flex items-center justify-center p-4 overflow-hidden"
  >
    <div class="w-full max-w-6xl grid lg:grid-cols-2 gap-8 items-center">
      <!-- Left Side - Redesigned Content (Branding Removed) -->
      <div class="hidden lg:block space-y-8">
        <div class="space-y-6">
          <!-- Welcome Section -->
          <div class="space-y-4">
            <h2 class="text-4xl text-slate-900 font-bold">
              Join thousands of users
              <span class="block text-primary">securing their files</span>
            </h2>
            <p class="text-lg text-slate-600 max-w-md">
              Get started with DirectDrive and experience the most secure and
              efficient file storage platform.
>>>>>>> e4e085be
            </p>
          </div>

          <!-- Feature Highlights -->
          <!-- <div class="space-y-10">
            <div class="flex items-start space-x-4">
              <div
                class="size-12 bg-primary rounded-full flex items-center justify-center flex-shrink-0"
              >
                <svg
                  class="size-6 text-white"
                  fill="none"
                  stroke="currentColor"
                  viewBox="0 0 24 24"
                >
                  <path
                    stroke-linecap="round"
                    stroke-linejoin="round"
                    stroke-width="2"
                    d="M7 16a4 4 0 01-.88-7.903A5 5 0 1115.9 6L16 6a5 5 0 011 9.9M15 13l-3-3m0 0l-3 3m3-3v12"
                  ></path>
                </svg>
              </div>
              <div>
                <h4 class="text-slate-900 mb-1 font-medium">
                  Unlimited Storage
                </h4>
                <p class="text-slate-600 text-sm">Store files without limits</p>
              </div>
            </div>
            <div class="flex items-start space-x-4">
              <div
                class="size-12 bg-primary rounded-full flex items-center justify-center flex-shrink-0"
              >
                <svg
                  class="size-6 text-white"
                  fill="none"
                  stroke="currentColor"
                  viewBox="0 0 24 24"
                >
                  <path
                    stroke-linecap="round"
                    stroke-linejoin="round"
                    stroke-width="2"
                    d="M13 10V3L4 14h7v7l9-11h-7z"
                  ></path>
                </svg>
              </div>
              <div>
                <h4 class="text-slate-900 mb-1 font-medium">Lightning Fast</h4>
                <p class="text-slate-600 text-sm">
                  Instant upload and download
                </p>
              </div>
            </div>
            <div class="flex items-start space-x-4">
              <div
                class="size-12 bg-primary rounded-full flex items-center justify-center flex-shrink-0"
              >
                <svg
                  class="size-6 text-white"
                  fill="none"
                  stroke="currentColor"
                  viewBox="0 0 24 24"
                >
                  <path
                    stroke-linecap="round"
                    stroke-linejoin="round"
                    stroke-width="2"
                    d="M12 15v2m-6 4h12a2 2 0 002-2v-6a2 2 0 00-2-2H6a2 2 0 00-2 2v6a2 2 0 002 2zm10-10V7a4 4 0 00-8 0v4h8z"
                  ></path>
                </svg>
              </div>
              <div>
                <h4 class="text-slate-900 mb-1 font-medium">
                  Secure & Private
                </h4>
                <p class="text-slate-600 text-sm">End-to-end encryption</p>
              </div>
            </div>
          </div> -->

          <!-- Feature Highlights -->
          <div class="space-y-10">
            <div class="flex items-start space-x-4">
              <div
                class="size-12 bg-primary rounded-full flex items-center justify-center flex-shrink-0"
              >
                <svg
                  class="size-6 text-white"
                  fill="none"
                  stroke="currentColor"
                  viewBox="0 0 24 24"
                >
                  <path
                    stroke-linecap="round"
                    stroke-linejoin="round"
                    stroke-width="2"
                    d="M7 16a4 4 0 01-.88-7.903A5 5 0 1115.9 6L16 6a5 5 0 011 9.9M15 13l-3-3m0 0l-3 3m3-3v12"
                  ></path>
                </svg>
              </div>
              <div>
                <h4 class="text-slate-900 mb-1 font-medium">
                  Unlimited Storage
                </h4>
                <p class="text-slate-600 text-sm">
                  Store files without any size limits
                </p>
              </div>
            </div>

            <div class="flex items-start space-x-4">
              <div
                class="size-12 bg-primary rounded-full flex items-center justify-center flex-shrink-0"
              >
                <svg
                  class="size-6 text-white"
                  fill="none"
                  stroke="currentColor"
                  viewBox="0 0 24 24"
                >
                  <path
                    stroke-linecap="round"
                    stroke-linejoin="round"
                    stroke-width="2"
                    d="M17 20h5v-2a3 3 0 00-5.356-1.857M17 20H7m10 0v-2c0-.656-.126-1.283-.356-1.857M7 20H2v-2a3 3 0 015.356-1.857M7 20v-2c0-.656.126-1.283.356-1.857m0 0a5.002 5.002 0 019.288 0M15 7a3 3 0 11-6 0 3 3 0 016 0zm6 3a2 2 0 11-4 0 2 2 0 014 0zM7 10a2 2 0 11-4 0 2 2 0 014 0z"
                  ></path>
                </svg>
              </div>
              <div>
                <h4 class="text-slate-900 mb-1 font-medium">
                  Advanced Sharing
                </h4>
                <p class="text-slate-600 text-sm">
                  Share files with custom permissions
                </p>
              </div>
            </div>

            <div class="flex items-start space-x-4">
              <div
                class="size-12 bg-primary rounded-full flex items-center justify-center flex-shrink-0"
              >
                <svg
                  class="size-6 text-white"
                  fill="none"
                  stroke="currentColor"
                  viewBox="0 0 24 24"
                >
                  <path
                    stroke-linecap="round"
                    stroke-linejoin="round"
                    stroke-width="2"
                    d="M19 11H5m14 0a2 2 0 012 2v6a2 2 0 01-2 2H5a2 2 0 01-2-2v-6a2 2 0 012-2m14 0V9a2 2 0 00-2-2M5 11V9a2 2 0 012-2m0 0V5a2 2 0 012-2h6a2 2 0 012 2v2M7 7h10"
                  ></path>
                </svg>
              </div>
              <div>
                <h4 class="text-slate-900 mb-1 font-medium">
                  Batch Operations
                </h4>
                <p class="text-slate-600 text-sm">
                  Upload and manage multiple files at once
                </p>
              </div>
            </div>

            <div class="flex items-start space-x-4">
              <div
                class="size-12 bg-primary rounded-full flex items-center justify-center flex-shrink-0"
              >
                <svg
                  class="size-6 text-white"
                  fill="none"
                  stroke="currentColor"
                  viewBox="0 0 24 24"
                >
                  <path
                    stroke-linecap="round"
                    stroke-linejoin="round"
                    stroke-width="2"
                    d="M12 15v2m-6 4h12a2 2 0 002-2v-6a2 2 0 00-2-2H6a2 2 0 00-2 2v6a2 2 0 002 2zm10-10V7a4 4 0 00-8 0v4h8z"
                  ></path>
                </svg>
              </div>
              <div>
                <h4 class="text-slate-900 mb-1 font-medium">
                  Enterprise Security
                </h4>
                <p class="text-slate-600 text-sm">
                  End-to-end encryption and secure storage
                </p>
              </div>
            </div>
          </div>
        </div>
      </div>

<<<<<<< HEAD
    <!-- Right Side - Registration Form -->
    <div class="w-full max-w-md mx-auto lg:mx-0">
      <div class="card card-elevated card-glass">
        <div class="card-header space-y-1 pb-6">
          <div class="lg:hidden flex items-center justify-center space-x-2 mb-6">
            <div class="w-8 h-8 bg-primary rounded-lg flex items-center justify-center">
              <svg class="w-5 h-5 text-primary-foreground" fill="none" stroke="currentColor" viewBox="0 0 24 24">
                <path stroke-linecap="round" stroke-linejoin="round" stroke-width="2" d="M7 16a4 4 0 01-.88-7.903A5 5 0 1115.9 6L16 6a5 5 0 011 9.9M15 13l-3-3m0 0l-3 3m3-3v12"></path>
              </svg>
            </div>
            <div class="text-center">
              <h1 class="text-xl text-primary font-bold">Mfcnextgen</h1>
              <p class="text-xs text-slate-500">Secure File Storage</p>
            </div>
          </div>
          <div class="text-center space-y-2">
            <h2 class="text-2xl text-slate-900 font-bold">Create Mfcnextgen Account</h2>
            <p class="text-slate-600">Join our secure file storage platform</p>
          </div>
        </div>

        <div class="card-content space-y-6">
          <form [formGroup]="registerForm" (ngSubmit)="onSubmit()" class="space-y-4">
            <!-- Email Field -->
            <div class="space-y-2">
              <label for="email" class="text-sm font-medium text-slate-900">Email address</label>
              <div class="input-with-icon">
                <input
                  id="email"
                  type="email"
                  formControlName="email"
                  placeholder="Enter your email"
                  class="input h-11"
                  [class.border-destructive]="registerForm.get('email')?.invalid && registerForm.get('email')?.touched"
                  required
                />
                <svg class="input-icon w-4 h-4" fill="none" stroke="currentColor" viewBox="0 0 24 24">
                  <path stroke-linecap="round" stroke-linejoin="round" stroke-width="2" d="M16 12a4 4 0 10-8 0 4 4 0 008 0zm0 0v1.5a2.5 2.5 0 005 0V12a9 9 0 10-9 9m4.5-1.206a8.959 8.959 0 01-4.5 1.207"></path>
                </svg>
              </div>
              <div *ngIf="registerForm.get('email')?.invalid && registerForm.get('email')?.touched" class="text-sm text-destructive flex items-center">
                <svg class="w-4 h-4 mr-1" fill="none" stroke="currentColor" viewBox="0 0 24 24">
                  <path stroke-linecap="round" stroke-linejoin="round" stroke-width="2" d="M10 14l2-2m0 0l2-2m-2 2l-2-2m2 2l2 2m7-2a9 9 0 11-18 0 9 9 0 0118 0z"></path>
                </svg>
                {{ getEmailErrorMessage() }}
              </div>
            </div>
=======
      <!-- Right Side - Enhanced Registration Form -->
      <div class="w-full max-w-md mx-auto lg:mx-0">
        <div class="login-form-card">
          <div class="card-header space-y-1 pb-8">
            <div class="text-center space-y-2">
              <h2 class="text-2xl text-slate-900">Create your account</h2>
              <p class="text-slate-600">
                Join our secure file storage platform
              </p>
            </div>
          </div>
>>>>>>> e4e085be

          <div class="card-content space-y-6">
            <form
              [formGroup]="registerForm"
              (ngSubmit)="onSubmit()"
              class="space-y-4"
            >
              <!-- Email Field -->
              <div class="space-y-2">
                <label for="email" class="text-sm font-medium text-slate-900"
                  >Email address</label
                >
                <div class="input-with-icon">
                  <input
                    id="email"
                    type="email"
                    formControlName="email"
                    placeholder="Enter your email"
                    class="input h-11"
                    [class.border-destructive]="
                      registerForm.get('email')?.invalid &&
                      registerForm.get('email')?.touched
                    "
                    [attr.aria-describedby]="
                      registerForm.get('email')?.invalid &&
                      registerForm.get('email')?.touched
                        ? 'email-error'
                        : null
                    "
                    [attr.aria-invalid]="
                      registerForm.get('email')?.invalid &&
                      registerForm.get('email')?.touched
                    "
                    autocomplete="email"
                    required
                  />
                  <svg
                    class="input-icon w-4 h-4"
                    fill="none"
                    stroke="currentColor"
                    viewBox="0 0 24 24"
                    aria-hidden="true"
                  >
                    <path
                      stroke-linecap="round"
                      stroke-linejoin="round"
                      stroke-width="2"
                      d="M16 12a4 4 0 10-8 0 4 4 0 008 0zm0 0v1.5a2.5 2.5 0 005 0V12a9 9 0 10-9 9m4.5-1.206a8.959 8.959 0 01-4.5 1.207"
                    ></path>
                  </svg>
                </div>
                <div
                  *ngIf="
                    registerForm.get('email')?.invalid &&
                    registerForm.get('email')?.touched
                  "
                  id="email-error"
                  class="error-message"
                  role="alert"
                  aria-live="polite"
                >
                  <svg
                    class="w-4 h-4"
                    fill="none"
                    stroke="currentColor"
                    viewBox="0 0 24 24"
                  >
                    <path
                      stroke-linecap="round"
                      stroke-linejoin="round"
                      stroke-width="2"
                      d="M10 14l2-2m0 0l2-2m-2 2l-2-2m2 2l2 2m7-2a9 9 0 11-18 0 9 9 0 0118 0z"
                    ></path>
                  </svg>
                  {{ getEmailErrorMessage() }}
                </div>
              </div>

              <!-- Password Field -->
              <div class="space-y-2">
                <label for="password" class="text-sm font-medium text-slate-900"
                  >Password</label
                >
                <div class="input-with-icon">
                  <input
                    id="password"
                    [type]="hidePassword ? 'password' : 'text'"
                    formControlName="password"
                    placeholder="Create a password"
                    class="input h-11"
                    [class.border-destructive]="
                      registerForm.get('password')?.invalid &&
                      registerForm.get('password')?.touched
                    "
                    [attr.aria-describedby]="
                      registerForm.get('password')?.invalid &&
                      registerForm.get('password')?.touched
                        ? 'password-error'
                        : null
                    "
                    [attr.aria-invalid]="
                      registerForm.get('password')?.invalid &&
                      registerForm.get('password')?.touched
                    "
                    autocomplete="new-password"
                    required
                  />
                  <svg
                    class="input-icon w-4 h-4"
                    fill="none"
                    stroke="currentColor"
                    viewBox="0 0 24 24"
                  >
                    <path
                      stroke-linecap="round"
                      stroke-linejoin="round"
                      stroke-width="2"
                      d="M12 15v2m-6 4h12a2 2 0 002-2v-6a2 2 0 00-2-2H6a2 2 0 00-2 2v6a2 2 0 002 2zm10-10V7a4 4 0 00-8 0v4h8z"
                    ></path>
                  </svg>
                  <button
                    type="button"
                    (click)="hidePassword = !hidePassword"
                    class="absolute right-1 top-1/2 transform -translate-y-1/2 text-slate-400 hover:text-slate-600 transition-colors w-10 h-10 flex items-center justify-center"
                    [attr.aria-label]="
                      hidePassword ? 'Show password' : 'Hide password'
                    "
                    [attr.aria-pressed]="!hidePassword"
                  >
                    <i
                      [class]="
                        hidePassword
                          ? 'fa-solid fa-eye'
                          : 'fa-solid fa-eye-slash'
                      "
                      class="text-base"
                    ></i>
                  </button>
                </div>
                <div
                  *ngIf="
                    registerForm.get('password')?.invalid &&
                    registerForm.get('password')?.touched
                  "
                  id="password-error"
                  class="error-message"
                  role="alert"
                  aria-live="polite"
                >
                  <svg
                    class="w-4 h-4"
                    fill="none"
                    stroke="currentColor"
                    viewBox="0 0 24 24"
                  >
                    <path
                      stroke-linecap="round"
                      stroke-linejoin="round"
                      stroke-width="2"
                      d="M10 14l2-2m0 0l2-2m-2 2l-2-2m2 2l2 2m7-2a9 9 0 11-18 0 9 9 0 0118 0z"
                    ></path>
                  </svg>
                  {{ getPasswordErrorMessage() }}
                </div>
              </div>

              <!-- Confirm Password Field -->
              <div class="space-y-2">
                <label
                  for="confirmPassword"
                  class="text-sm font-medium text-slate-900"
                  >Confirm Password</label
                >
                <div class="input-with-icon">
                  <input
                    id="confirmPassword"
                    [type]="hideConfirmPassword ? 'password' : 'text'"
                    formControlName="confirmPassword"
                    placeholder="Confirm your password"
                    class="input h-11"
                    [class.border-destructive]="
                      (registerForm.get('confirmPassword')?.invalid ||
                        registerForm.hasError('passwordMismatch')) &&
                      registerForm.get('confirmPassword')?.touched
                    "
                    [attr.aria-describedby]="
                      (registerForm.get('confirmPassword')?.invalid ||
                        registerForm.hasError('passwordMismatch')) &&
                      registerForm.get('confirmPassword')?.touched
                        ? 'confirm-password-error'
                        : null
                    "
                    [attr.aria-invalid]="
                      (registerForm.get('confirmPassword')?.invalid ||
                        registerForm.hasError('passwordMismatch')) &&
                      registerForm.get('confirmPassword')?.touched
                    "
                    autocomplete="new-password"
                    required
                  />
                  <svg
                    class="input-icon w-4 h-4"
                    fill="none"
                    stroke="currentColor"
                    viewBox="0 0 24 24"
                  >
                    <path
                      stroke-linecap="round"
                      stroke-linejoin="round"
                      stroke-width="2"
                      d="M12 15v2m-6 4h12a2 2 0 002-2v-6a2 2 0 00-2-2H6a2 2 0 00-2 2v6a2 2 0 002 2zm10-10V7a4 4 0 00-8 0v4h8z"
                    ></path>
                  </svg>
                  <button
                    type="button"
                    (click)="hideConfirmPassword = !hideConfirmPassword"
                    class="absolute right-1 top-1/2 transform -translate-y-1/2 text-slate-400 hover:text-slate-600 transition-colors w-10 h-10 flex items-center justify-center"
                    [attr.aria-label]="
                      hideConfirmPassword
                        ? 'Show confirm password'
                        : 'Hide confirm password'
                    "
                    [attr.aria-pressed]="!hideConfirmPassword"
                  >
                    <i
                      [class]="
                        hideConfirmPassword
                          ? 'fa-solid fa-eye'
                          : 'fa-solid fa-eye-slash'
                      "
                      class="text-base"
                    ></i>
                  </button>
                </div>
                <div
                  *ngIf="
                    (registerForm.get('confirmPassword')?.invalid ||
                      registerForm.hasError('passwordMismatch')) &&
                    registerForm.get('confirmPassword')?.touched
                  "
                  id="confirm-password-error"
                  class="error-message"
                  role="alert"
                  aria-live="polite"
                >
                  <svg
                    class="w-4 h-4"
                    fill="none"
                    stroke="currentColor"
                    viewBox="0 0 24 24"
                  >
                    <path
                      stroke-linecap="round"
                      stroke-linejoin="round"
                      stroke-width="2"
                      d="M10 14l2-2m0 0l2-2m-2 2l-2-2m2 2l2 2m7-2a9 9 0 11-18 0 9 9 0 0118 0z"
                    ></path>
                  </svg>
                  {{ getConfirmPasswordErrorMessage() }}
                </div>
              </div>

              <!-- Enhanced Password Requirements with Real-time Validation -->
              <div
                *ngIf="registerForm.get('password')?.value"
                class="space-y-3 p-4 bg-slate-50 rounded-lg border"
              >
                <div class="flex items-center space-x-2">
                  <svg
                    class="w-4 h-4 text-slate-600"
                    fill="none"
                    stroke="currentColor"
                    viewBox="0 0 24 24"
                  >
                    <path
                      stroke-linecap="round"
                      stroke-linejoin="round"
                      stroke-width="2"
                      d="M12 15v2m-6 4h12a2 2 0 002-2v-6a2 2 0 00-2-2H6a2 2 0 00-2 2v6a2 2 0 002 2zm10-10V7a4 4 0 00-8 0v4h8z"
                    ></path>
                  </svg>
                  <span class="text-sm text-slate-700 font-medium"
                    >Password Requirements</span
                  >
                </div>
                <div class="space-y-2">
                  <!-- Password length requirement -->
                  <div class="flex items-center space-x-2">
                    <svg
                      *ngIf="registerForm.get('password')?.value?.length >= 6"
                      class="w-4 h-4 text-green-600"
                      fill="none"
                      stroke="currentColor"
                      viewBox="0 0 24 24"
                    >
                      <path
                        stroke-linecap="round"
                        stroke-linejoin="round"
                        stroke-width="2"
                        d="M9 12l2 2 4-4m6 2a9 9 0 11-18 0 9 9 0 0118 0z"
                      ></path>
                    </svg>
                    <svg
                      *ngIf="registerForm.get('password')?.value?.length < 6"
                      class="w-4 h-4 text-slate-400"
                      fill="none"
                      stroke="currentColor"
                      viewBox="0 0 24 24"
                    >
                      <path
                        stroke-linecap="round"
                        stroke-linejoin="round"
                        stroke-width="2"
                        d="M10 14l2-2m0 0l2-2m-2 2l-2-2m2 2l2 2m7-2a9 9 0 11-18 0 9 9 0 0118 0z"
                      ></path>
                    </svg>
                    <span
                      class="text-sm"
                      [class.text-green-700]="
                        registerForm.get('password')?.value?.length >= 6
                      "
                      [class.text-slate-600]="
                        registerForm.get('password')?.value?.length < 6
                      "
                    >
                      At least 6 characters
                    </span>
                  </div>
                  <!-- Password match requirement -->
                  <div class="flex items-center space-x-2">
                    <svg
                      *ngIf="
                        !registerForm.hasError('passwordMismatch') &&
                        registerForm.get('confirmPassword')?.value &&
                        registerForm.get('password')?.value
                      "
                      class="w-4 h-4 text-green-600"
                      fill="none"
                      stroke="currentColor"
                      viewBox="0 0 24 24"
                    >
                      <path
                        stroke-linecap="round"
                        stroke-linejoin="round"
                        stroke-width="2"
                        d="M9 12l2 2 4-4m6 2a9 9 0 11-18 0 9 9 0 0118 0z"
                      ></path>
                    </svg>
                    <svg
                      *ngIf="
                        registerForm.hasError('passwordMismatch') ||
                        !registerForm.get('confirmPassword')?.value
                      "
                      class="w-4 h-4 text-slate-400"
                      fill="none"
                      stroke="currentColor"
                      viewBox="0 0 24 24"
                    >
                      <path
                        stroke-linecap="round"
                        stroke-linejoin="round"
                        stroke-width="2"
                        d="M10 14l2-2m0 0l2-2m-2 2l-2-2m2 2l2 2m7-2a9 9 0 11-18 0 9 9 0 0118 0z"
                      ></path>
                    </svg>
                    <span
                      class="text-sm"
                      [class.text-green-700]="
                        !registerForm.hasError('passwordMismatch') &&
                        registerForm.get('confirmPassword')?.value &&
                        registerForm.get('password')?.value
                      "
                      [class.text-slate-600]="
                        registerForm.hasError('passwordMismatch') ||
                        !registerForm.get('confirmPassword')?.value
                      "
                    >
                      Passwords match
                    </span>
                  </div>
                </div>
              </div>

              <!-- Submit Button -->
              <button
                type="submit"
                class="btn-primary w-full h-11 transition-all duration-200"
                [disabled]="!registerForm.valid || loading"
                [attr.aria-label]="
                  loading
                    ? 'Creating account, please wait'
                    : 'Create your account'
                "
                [attr.aria-busy]="loading"
              >
                <div
                  *ngIf="loading"
                  class="w-5 h-5 border-2 border-white/30 border-t-white rounded-full animate-spin"
                  role="status"
                  aria-label="Loading"
                ></div>
                <span *ngIf="!loading" class="flex items-center justify-center">
                  Create Account
                  <svg
                    class="w-4 h-4 ml-2"
                    fill="none"
                    stroke="currentColor"
                    viewBox="0 0 24 24"
                    aria-hidden="true"
                  >
                    <path
                      stroke-linecap="round"
                      stroke-linejoin="round"
                      stroke-width="2"
                      d="M14 5l7 7m0 0l-7 7m7-7H3"
                    ></path>
                  </svg>
                </span>
              </button>
            </form>

            <!-- Divider -->
            <div class="relative">
              <div class="absolute inset-0 flex items-center">
                <div class="w-full border-t border-border"></div>
              </div>
              <div class="relative flex justify-center text-xs uppercase">
                <span class="bg-card px-2 text-muted-foreground">or</span>
              </div>
            </div>

            <!-- Social Login Buttons -->
            <div class="space-y-3">
              <button
                type="button"
                class="btn-outline w-full h-11 border-slate-200 hover:bg-slate-50"
                aria-label="Sign up with Google"
              >
                <!-- google image -->
                <img
                  src="assets\images\google.png"
                  alt="Google"
                  class="size-6 mr-3"
                />
                Continue with Google
              </button>
            </div>

            <!-- Login Link -->
            <div class="text-center">
              <p class="text-sm text-slate-600">
                Already have an account?
                <button
                  type="button"
                  (click)="navigateToLogin()"
                  class="text-primary hover:text-primary/80 transition-colors"
                >
                  Sign in here
                </button>
              </p>
            </div>
          </div>
        </div>
      </div>
    </div>
  </div>
</div><|MERGE_RESOLUTION|>--- conflicted
+++ resolved
@@ -1,29 +1,3 @@
-<<<<<<< HEAD
-<div class="min-h-screen bg-gradient-to-br from-slate-50 to-slate-100 w-screen fixed top-0 left-0 z-0"></div>
-<div class="min-h-screen relative z-10 flex items-start justify-center pt-32 p-4">
-  <div class="w-full max-w-6xl grid lg:grid-cols-2 gap-8 items-center">
-    <!-- Left Side - Branding and Premium Features -->
-    <div class="hidden lg:block space-y-8">
-      <div class="space-y-4">
-        <div class="flex items-center space-x-3">
-          <div class="w-12 h-12 bg-primary rounded-xl flex items-center justify-center">
-            <svg class="w-7 h-7 text-primary-foreground" fill="none" stroke="currentColor" viewBox="0 0 24 24">
-              <path stroke-linecap="round" stroke-linejoin="round" stroke-width="2" d="M7 16a4 4 0 01-.88-7.903A5 5 0 1115.9 6L16 6a5 5 0 011 9.9M15 13l-3-3m0 0l-3 3m3-3v12"></path>
-            </svg>
-          </div>
-          <div>
-            <h1 class="text-3xl text-primary font-bold">Mfcnextgen</h1>
-            <p class="text-slate-500 text-sm">Secure File Storage</p>
-          </div>
-        </div>
-        <div class="space-y-2">
-          <h2 class="text-4xl text-slate-900 font-bold">
-            Join thousands of users
-            <span class="block text-primary">securing their files</span>
-          </h2>
-                      <p class="text-lg text-slate-600 max-w-md">
-              Get started with Mfcnextgen and experience the most secure and efficient file storage platform.
-=======
 <div class="login-container lg:py-10 py-5">
   <div
     class="bg-gradient-to-br from-slate-50 to-slate-100 fixed top-0 left-0 z-0"
@@ -44,7 +18,6 @@
             <p class="text-lg text-slate-600 max-w-md">
               Get started with DirectDrive and experience the most secure and
               efficient file storage platform.
->>>>>>> e4e085be
             </p>
           </div>
 
@@ -244,55 +217,6 @@
         </div>
       </div>
 
-<<<<<<< HEAD
-    <!-- Right Side - Registration Form -->
-    <div class="w-full max-w-md mx-auto lg:mx-0">
-      <div class="card card-elevated card-glass">
-        <div class="card-header space-y-1 pb-6">
-          <div class="lg:hidden flex items-center justify-center space-x-2 mb-6">
-            <div class="w-8 h-8 bg-primary rounded-lg flex items-center justify-center">
-              <svg class="w-5 h-5 text-primary-foreground" fill="none" stroke="currentColor" viewBox="0 0 24 24">
-                <path stroke-linecap="round" stroke-linejoin="round" stroke-width="2" d="M7 16a4 4 0 01-.88-7.903A5 5 0 1115.9 6L16 6a5 5 0 011 9.9M15 13l-3-3m0 0l-3 3m3-3v12"></path>
-              </svg>
-            </div>
-            <div class="text-center">
-              <h1 class="text-xl text-primary font-bold">Mfcnextgen</h1>
-              <p class="text-xs text-slate-500">Secure File Storage</p>
-            </div>
-          </div>
-          <div class="text-center space-y-2">
-            <h2 class="text-2xl text-slate-900 font-bold">Create Mfcnextgen Account</h2>
-            <p class="text-slate-600">Join our secure file storage platform</p>
-          </div>
-        </div>
-
-        <div class="card-content space-y-6">
-          <form [formGroup]="registerForm" (ngSubmit)="onSubmit()" class="space-y-4">
-            <!-- Email Field -->
-            <div class="space-y-2">
-              <label for="email" class="text-sm font-medium text-slate-900">Email address</label>
-              <div class="input-with-icon">
-                <input
-                  id="email"
-                  type="email"
-                  formControlName="email"
-                  placeholder="Enter your email"
-                  class="input h-11"
-                  [class.border-destructive]="registerForm.get('email')?.invalid && registerForm.get('email')?.touched"
-                  required
-                />
-                <svg class="input-icon w-4 h-4" fill="none" stroke="currentColor" viewBox="0 0 24 24">
-                  <path stroke-linecap="round" stroke-linejoin="round" stroke-width="2" d="M16 12a4 4 0 10-8 0 4 4 0 008 0zm0 0v1.5a2.5 2.5 0 005 0V12a9 9 0 10-9 9m4.5-1.206a8.959 8.959 0 01-4.5 1.207"></path>
-                </svg>
-              </div>
-              <div *ngIf="registerForm.get('email')?.invalid && registerForm.get('email')?.touched" class="text-sm text-destructive flex items-center">
-                <svg class="w-4 h-4 mr-1" fill="none" stroke="currentColor" viewBox="0 0 24 24">
-                  <path stroke-linecap="round" stroke-linejoin="round" stroke-width="2" d="M10 14l2-2m0 0l2-2m-2 2l-2-2m2 2l2 2m7-2a9 9 0 11-18 0 9 9 0 0118 0z"></path>
-                </svg>
-                {{ getEmailErrorMessage() }}
-              </div>
-            </div>
-=======
       <!-- Right Side - Enhanced Registration Form -->
       <div class="w-full max-w-md mx-auto lg:mx-0">
         <div class="login-form-card">
@@ -304,7 +228,6 @@
               </p>
             </div>
           </div>
->>>>>>> e4e085be
 
           <div class="card-content space-y-6">
             <form
