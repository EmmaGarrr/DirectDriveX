<div class="bg-gradient-to-br from-slate-50 to-white" style="margin-top: 50px;">
  <!-- Premium Hero Section -->
  <div class="max-w-7xl mx-auto px-4 sm:px-6 lg:px-8 pt-6 sm:pt-8 lg:pt-12 pb-12 sm:pb-16 lg:pb-20">
    <div class="grid grid-cols-1 lg:grid-cols-5 gap-8 sm:gap-10 lg:gap-12 items-start lg:items-center">
      
      <!-- Left Side - 60% Main Content -->
      <div class="lg:col-span-3 space-y-6 sm:space-y-8 lg:space-y-10">
        
        <!-- Live Transfer Counter - Moved to Top -->
        <div class="inline-flex items-center bg-green-50 text-green-700 px-3 sm:px-4 py-2 rounded-full text-xs sm:text-sm font-medium">
          <div class="w-2 h-2 bg-green-500 rounded-full mr-2 animate-pulse"></div>
          <span class="font-semibold">12,847 users-</span>  joined this week
        </div>

        <!-- Premium Headlines -->
        <div class="space-y-3 sm:space-y-4 lg:space-y-5">
          <h1 class="hero-headline text-2xl sm:text-3xl md:text-4xl lg:text-5xl xl:text-6xl font-extrabold text-slate-900 leading-tight sm:leading-tight lg:leading-tight">
            Secure File Sharing <span class="text-primary">Made Simple</span>
          </h1>
          
          <p class="hero-subheadline text-lg sm:text-xl md:text-2xl font-medium text-slate-600 leading-relaxed">
            Transfer files up to <span class="font-bold text-primary">30GB</span> with bank-level security
          </p>
        </div>

      

        <!-- Primary CTA with Urgency -->
        <div class="space-y-4 sm:space-y-5">
          <button (click)="onClaimStorage()" class="premium-button bg-gradient-to-r from-blue-600 to-blue-700 text-white font-bold py-3 sm:py-4 px-6 sm:px-8 mb-3 rounded-xl shadow-lg hover:shadow-xl transition-all hover:-translate-y-1 text-base sm:text-lg w-full sm:w-auto">
            Claim Your 50GB Now - Free Forever
          </button>
          <!-- Enhanced Urgency Element -->
          <div class="space-y-3 sm:space-y-4">
            <div class="bg-gradient-to-r from-blue-50 to-indigo-50 border-2 border-blue-200 rounded-xl p-3 sm:p-4 shadow-sm hover:shadow-md transition-all duration-300">
              <div class="flex flex-col sm:flex-row sm:items-center sm:justify-between space-y-3 sm:space-y-0">
                <div class="flex items-center space-x-2 sm:space-x-3">
                  <div class="w-6 h-6 sm:w-8 sm:h-8 bg-gradient-to-r from-blue-500 to-indigo-600 rounded-full flex items-center justify-center flex-shrink-0">
                    <svg class="w-3 h-3 sm:w-4 sm:h-4 text-white" fill="currentColor" viewBox="0 0 20 20">
                      <path fill-rule="evenodd" d="M10 18a8 8 0 100-16 8 8 0 000 16zm3.707-9.293a1 1 0 00-1.414-1.414L9 10.586 7.707 9.293a1 1 0 00-1.414 1.414l2 2a1 1 0 001.414 0l4-4z"/>
                    </svg>
                  </div>
                  <div class="min-w-0 flex-1">
                    <span class="text-xs sm:text-sm font-semibold text-blue-800 block">🔥 Free 50GB Accounts Claimed</span>
                    <p class="text-xs text-blue-600">Limited time offer - Act fast!</p>
                  </div>
                </div>
                <div class="text-center sm:text-right">
                  <span class="text-base sm:text-lg font-bold text-blue-900">78%</span>
                  <p class="text-xs text-blue-600">claimed</p>
                </div>
              </div>
              <div class="space-y-2 mt-3 sm:mt-4">
                <div class="w-full bg-blue-200 rounded-full h-2 sm:h-3 shadow-inner">
                  <div class="bg-gradient-to-r from-blue-500 to-indigo-600 h-2 sm:h-3 rounded-full shadow-sm transition-all duration-500 ease-out" style="width: 78%"></div>
                </div>
              </div>
            </div>
            
            <p class="text-xs sm:text-sm text-slate-500 flex items-start sm:items-center">
              <svg class="w-3 h-3 sm:w-4 sm:h-4 mr-2 text-green-500 mt-0.5 sm:mt-0 flex-shrink-0" fill="currentColor" viewBox="0 0 20 20">
                <path fill-rule="evenodd" d="M16.707 5.293a1 1 0 010 1.414l-8 8a1 1 0 01-1.414 0l-4-4a1 1 0 011.414-1.414L8 12.586l7.293-7.293a1 1 0 011.414 0z"/>
              </svg>
              <span class="leading-relaxed">No credit card required • Your privacy protected: Files auto-delete after 30 days</span>
            </p>
          </div>
        </div>

          <!-- Trust Badges in Two Rows for Better Organization -->
          <div class="space-y-4 sm:space-y-5">
            <!-- First Row - Security Features -->
            <div class="grid grid-cols-2 sm:flex sm:flex-wrap items-center gap-3 sm:gap-4 lg:gap-6">
              <div class="flex items-center space-x-2">
                <div class="w-4 h-4 sm:w-5 sm:h-5 bg-green-500 rounded-full flex items-center justify-center">
                  <svg class="w-2.5 h-2.5 sm:w-3 sm:h-3 text-white" fill="currentColor" viewBox="0 0 20 20">
                    <path fill-rule="evenodd" d="M16.707 5.293a1 1 0 010 1.414l-8 8a1 1 0 01-1.414 0l-4-4a1 1 0 011.414-1.414L8 12.586l7.293-7.293a1 1 0 011.414 0z"/>
                  </svg>
                </div>
                <span class="trust-text text-xs sm:text-sm">256-bit Encryption</span>
              </div>
              <div class="flex items-center space-x-2">
                <div class="w-4 h-4 sm:w-5 sm:h-5 bg-blue-500 rounded-full flex items-center justify-center">
                  <svg class="w-2.5 h-2.5 sm:w-3 sm:h-3 text-white" fill="currentColor" viewBox="0 0 20 20">
                    <path fill-rule="evenodd" d="M16.707 5.293a1 1 0 010 1.414l-8 8a1 1 0 01-1.414 0l-4-4a1 1 0 011.414-1.414L8 12.586l7.293-7.293a1 1 0 011.414 0z"/>
                  </svg>
                </div>
                <span class="trust-text text-xs sm:text-sm">SOC2 Compliant</span>
              </div>
              <div class="flex items-center space-x-2">
                <div class="w-4 h-4 sm:w-5 sm:h-5 bg-purple-500 rounded-full flex items-center justify-center">
                  <svg class="w-2.5 h-2.5 sm:w-3 sm:h-3 text-white" fill="currentColor" viewBox="0 0 20 20">
                    <path fill-rule="evenodd" d="M16.707 5.293a1 1 0 010 1.414l-8 8a1 1 0 01-1.414 0l-4-4a1 1 0 011.414-1.414L8 12.586l7.293-7.293a1 1 0 011.414 0z"/>
                  </svg>
                </div>
                <span class="trust-text text-xs sm:text-sm">Zero-Knowledge</span>
              </div>
              <div class="flex items-center space-x-2">
                <div class="w-4 h-4 sm:w-5 sm:h-5 bg-emerald-500 rounded-full flex items-center justify-center">
                  <svg class="w-2.5 h-2.5 sm:w-3 sm:h-3 text-white" fill="currentColor" viewBox="0 0 20 20">
                    <path fill-rule="evenodd" d="M16.707 5.293a1 1 0 010 1.414l-8 8a1 1 0 01-1.414 0l-4-4a1 1 0 011.414-1.414L8 12.586l7.293-7.293a1 1 0 011.414 0z"/>
                  </svg>
                </div>
                <span class="trust-text text-xs sm:text-sm">99.9% Uptime</span>
              </div>
            </div>
            
            <!-- Second Row - Live Stats -->
            <div class="flex flex-col sm:flex-row sm:items-center sm:space-x-6 space-y-2 sm:space-y-0 text-xs sm:text-sm text-slate-500">
              <div class="flex items-center space-x-2">
                <div class="w-2 h-2 bg-orange-500 rounded-full animate-pulse"></div>
                <span class="font-medium">1,247 files transferred in the last hour</span>
              </div>
              <div class="flex items-center space-x-2">
                <div class="w-2 h-2 bg-blue-500 rounded-full animate-pulse"></div>
                <span class="font-medium">Bank-level encryption on every transfer</span>
              </div>
            </div>
          </div>
      </div>

      <!-- Right Side - 40% Upload Widget -->
      <div class="lg:col-span-2">
        <div class="premium-card bg-white rounded-2xl shadow-lg border border-slate-200 p-4 sm:p-6 lg:p-8 h-full">
          <!-- Quick Upload Header -->
          <div class="text-center mb-4 sm:mb-6">
            <div class="inline-flex items-center space-x-2 bg-blue-50 text-blue-700 px-2 sm:px-3 py-1 rounded-full text-xs sm:text-sm font-medium mb-3 sm:mb-4">
              <svg class="w-3 h-3 sm:w-4 sm:h-4" fill="currentColor" viewBox="0 0 20 20">
                <path fill-rule="evenodd" d="M3 17a1 1 0 011-1h12a1 1 0 110 2H4a1 1 0 01-1-1zm3.293-7.707a1 1 0 011.414 0L9 10.586V3a1 1 0 112 0v7.586l1.293-1.293a1 1 0 111.414 1.414l-3 3a1 1 0 01-1.414 0l-3-3a1 1 0 010-1.414z"/>
              </svg>
              <span>Quick Upload</span>
            </div>
            <h3 class="text-lg sm:text-xl font-bold text-slate-900 mb-1 sm:mb-2">Try it now</h3>
            <p class="text-sm sm:text-base text-slate-500">2GB limit for guests</p>
          </div>

          <!-- Enhanced Upload Area -->
          <div *ngIf="!selectedFile && batchFiles.length === 0 && currentState !== 'success' && batchState !== 'success' && currentState !== 'error' && batchState !== 'error'"
               class="enhanced-drop-zone bg-slate-50 border-2 border-dashed border-slate-300 rounded-2xl p-4 sm:p-6 transition-all duration-300 hover:border-primary hover:bg-primary/5 hover:shadow-lg group"
               [ngClass]="{
                 'border-primary bg-primary/5 shadow-lg animate-pulse': isDragOver
               }"
               (dragover)="onDragOver($event)" 
               (dragleave)="onDragLeave($event)" 
               (drop)="onDrop($event)"
               (click)="fileInput.click()">
            <input type="file" #fileInput (change)="onFileSelect($event)" class="hidden" multiple>
            
            <div class="text-center">
              <div class="w-12 h-12 sm:w-16 sm:h-16 mx-auto mb-3 sm:mb-4 bg-gradient-to-br from-primary/10 to-primary/20 rounded-full flex items-center justify-center hover:scale-105 transition-transform animate-float">
                <svg class="w-6 h-6 sm:w-8 sm:h-8 text-primary" fill="none" stroke="currentColor" viewBox="0 0 24 24">
                  <path stroke-linecap="round" stroke-linejoin="round" stroke-width="2" d="M7 16a4 4 0 01-.88-7.903A5 5 0 1115.9 6L16 6a5 5 0 011 9.9M15 13l-3-3m0 0l-3 3m3-3v12"></path>
                </svg>
              </div>
              
              <h3 class="text-base sm:text-lg font-semibold text-slate-900 mb-2">
                {{ isDragOver ? '✨ Drop files here' : 'Drag & Drop files here' }}
              </h3>
              
              <!-- OR Separator -->
              <div class="flex items-center justify-center my-4 sm:my-6">
                <div class="flex-1 h-px bg-slate-300"></div>
                <span class="px-3 sm:px-4 text-xs sm:text-sm font-medium text-slate-500 transition-colors duration-300 group-hover:bg-primary/5" [ngClass]="{'bg-primary/5': isDragOver}">OR</span>
                <div class="flex-1 h-px bg-slate-300"></div>
              </div>
              
              <!-- Browse Files Button -->
              <div class="mb-3 sm:mb-4">
                <button class="inline-flex items-center justify-center px-4 sm:px-6 py-2 sm:py-3 text-xs sm:text-sm font-semibold text-white bg-gradient-to-r from-blue-600 to-blue-700 rounded-xl shadow-lg hover:shadow-xl hover:from-blue-700 hover:to-blue-800 focus:outline-none transition-all duration-200 transform hover:-translate-y-0.5">
                  <svg class="w-3 h-3 sm:w-4 sm:h-4 mr-1 sm:mr-2" fill="none" stroke="currentColor" viewBox="0 0 24 24">
                    <path stroke-linecap="round" stroke-linejoin="round" stroke-width="2" d="M12 4v16m8-8H4"></path>
                  </svg>
                  Browse Files
                </button>
              </div>
              
              <!-- File Type Icons -->
              <div class="file-type-icons flex justify-center items-center space-x-2 sm:space-x-3 mb-3 sm:mb-4 opacity-60">
                <div class="flex items-center space-x-1">
                  <div class="file-type-icon w-5 h-5 sm:w-6 sm:h-6 bg-red-100 rounded flex items-center justify-center px-4">
                    <span class="text-xs font-bold text-red-600">PDF</span>
                  </div>
                </div>
                <div class="flex items-center space-x-1">
                  <div class="file-type-icon w-5 h-5 sm:w-6 sm:h-6 bg-purple-100 rounded flex items-center justify-center px-4">
                    <span class="text-xs font-bold text-purple-600">ZIP</span>
                  </div>
                </div>
                <div class="flex items-center space-x-1">
                  <div class="file-type-icon w-5 h-5 sm:w-6 sm:h-6 bg-green-100 rounded flex items-center justify-center px-4">
                    <span class="text-xs font-bold text-green-600">MP4</span>
                  </div>
                </div>
                <div class="flex items-center space-x-1">
                  <div class="file-type-icon w-5 h-5 sm:w-6 sm:h-6 bg-blue-100 rounded flex items-center justify-center px-4">
                    <span class="text-xs font-bold text-blue-600">DOC</span>
                  </div>
                </div>
                <div class="text-slate-400 text-xs sm:text-sm">+more</div>
              </div>
              
              <div class="space-y-1">
                <div class="text-xs text-slate-400">
                  Try it now - no signup required for 2GB
                </div>
                <div class="text-xs text-slate-500 font-medium">
                  Bank-level encryption • Up to 30GB with account
                </div>
              </div>
            </div>
          </div>

          <!-- File Selected State -->
          <div *ngIf="selectedFile && currentState === 'selected'" class="text-center space-y-3 sm:space-y-4">
            <div class="bg-gradient-to-r from-blue-50 to-indigo-50 border border-blue-200 rounded-2xl p-4 sm:p-6 shadow-sm">
              <div class="flex items-center space-x-3 sm:space-x-4">
                <div class="w-10 h-10 sm:w-12 sm:h-12 rounded-xl flex items-center justify-center shadow-sm border border-slate-200" 
                     [ngClass]="getFileTypeInfo(selectedFile.name).bgColor">
                  <div [ngClass]="getFileTypeInfo(selectedFile.name).color">
                    <div [ngSwitch]="getFileTypeInfo(selectedFile.name).iconType">
                      <!-- Folder Icon -->
                      <svg *ngSwitchCase="'folder'" class="w-4 h-4 sm:w-5 sm:h-5" fill="currentColor" viewBox="0 0 24 24">
                        <path d="M10,4H4C2.89,4 2,4.89 2,6V18A2,2 0 0,0 4,20H20A2,2 0 0,0 22,18V8C22,6.89 21.1,6 20,6H12L10,4Z"/>
                      </svg>
                      <!-- PDF Icon -->
                      <svg *ngSwitchCase="'pdf'" class="w-4 h-4 sm:w-5 sm:h-5" fill="currentColor" viewBox="0 0 24 24">
                        <path d="M14,2H6A2,2 0 0,0 4,4V20A2,2 0 0,0 6,22H18A2,2 0 0,0 20,20V8L14,2M18,20H6V4H13V9H18V20Z"/>
                      </svg>
                      <!-- Document Icon -->
                      <svg *ngSwitchCase="'document'" class="w-4 h-4 sm:w-5 sm:h-5" fill="currentColor" viewBox="0 0 24 24">
                        <path d="M14,2H6A2,2 0 0,0 4,4V20A2,2 0 0,0 6,22H18A2,2 0 0,0 20,20V8L14,2M18,20H6V4H13V9H18V20Z"/>
                      </svg>
                      <!-- Archive Icon -->
                      <svg *ngSwitchCase="'archive'" class="w-4 h-4 sm:w-5 sm:h-5" fill="currentColor" viewBox="0 0 24 24">
                        <path d="M20,6H16V4A2,2 0 0,0 14,2H10A2,2 0 0,0 8,4V6H4A2,2 0 0,0 2,8V19A2,2 0 0,0 4,21H20A2,2 0 0,0 22,19V8A2,2 0 0,0 20,6M10,4H14V6H10V4Z"/>
                      </svg>
                      <!-- Video Icon -->
                      <svg *ngSwitchCase="'video'" class="w-4 h-4 sm:w-5 sm:h-5" fill="currentColor" viewBox="0 0 24 24">
                        <path d="M17,10.5V7A1,1 0 0,0 16,6H4A1,1 0 0,0 3,7V17A1,1 0 0,0 4,18H16A1,1 0 0,0 17,17V13.5L21,17.5V6.5L17,10.5Z"/>
                      </svg>
                      <!-- Audio Icon -->
                      <svg *ngSwitchCase="'audio'" class="w-4 h-4 sm:w-5 sm:h-5" fill="currentColor" viewBox="0 0 24 24">
                        <path d="M12,3V13.55C11.41,13.21 10.73,13 10,13C7.79,13 6,14.79 6,17S7.79,21 10,21 14,19.21 14,17V7H18V3H12Z"/>
                      </svg>
                      <!-- Image Icon -->
                      <svg *ngSwitchCase="'image'" class="w-4 h-4 sm:w-5 sm:h-5" fill="currentColor" viewBox="0 0 24 24">
                        <path d="M8.5,13.5L11,16.5L14.5,12L19,18H5M21,19V5C21,3.89 20.1,3 19,3H5A2,2 0 0,0 3,5V19A2,2 0 0,0 5,21H19A2,2 0 0,0 21,19Z"/>
                      </svg>
                      <!-- Code Icon -->
                      <svg *ngSwitchCase="'code'" class="w-4 h-4 sm:w-5 sm:h-5" fill="currentColor" viewBox="0 0 24 24">
                        <path d="M12,18.178L4.62,20.178L5.4,12.178L15.6,2.178L18.4,4.978L8.2,15.178L12,18.178Z"/>
                      </svg>
                      <!-- Default Document Icon -->
                      <svg *ngSwitchDefault class="w-4 h-4 sm:w-5 sm:h-5" fill="currentColor" viewBox="0 0 24 24">
                        <path d="M14,2H6A2,2 0 0,0 4,4V20A2,2 0 0,0 6,22H18A2,2 0 0,0 20,20V8L14,2M18,20H6V4H13V9H18V20Z"/>
                      </svg>
                    </div>
                  </div>
                </div>
                <div class="flex-1 text-left min-w-0">
                  <h4 class="font-semibold text-slate-900 text-sm sm:text-base truncate">{{ selectedFile.name }}</h4>
                  <p class="text-xs sm:text-sm text-slate-500">{{ getFileSize(selectedFile.size || 0) }} • Ready to upload</p>
                </div>
                <div class="flex-shrink-0">
                  <div class="w-6 h-6 sm:w-8 sm:h-8 bg-green-100 rounded-full flex items-center justify-center">
                    <svg class="w-3 h-3 sm:w-4 sm:h-4 text-green-600" fill="currentColor" viewBox="0 0 20 20">
                      <path fill-rule="evenodd" d="M10 18a8 8 0 100-16 8 8 0 000 16zm3.707-9.293a1 1 0 00-1.414-1.414L9 10.586 7.707 9.293a1 1 0 00-1.414 1.414l2 2a1 1 0 001.414 0l4-4z"/>
                    </svg>
                  </div>
                </div>
              </div>
            </div>
            <button (click)="uploadFile()" class="w-full bg-gradient-to-r from-blue-600 to-blue-700 text-white font-bold py-2 sm:py-3 px-4 sm:px-6 rounded-xl shadow-lg hover:shadow-xl transition-all hover:-translate-y-1 text-sm sm:text-base">
              Upload File
            </button>
          </div>

          <!-- Batch Files Selected State -->
          <div *ngIf="batchFiles.length > 0 && batchState === 'selected'" class="text-center space-y-3 sm:space-y-4">
            <div class="bg-gradient-to-r from-blue-50 to-indigo-50 border border-blue-200 rounded-2xl p-4 sm:p-6 shadow-sm">
              <div class="flex items-center justify-center space-x-2 sm:space-x-3 mb-3 sm:mb-4">
                <div class="w-10 h-10 sm:w-12 sm:h-12 bg-blue-500 rounded-xl flex items-center justify-center shadow-sm">
                  <svg class="w-5 h-5 sm:w-6 sm:h-6 text-white" fill="currentColor" viewBox="0 0 24 24">
                    <path d="M14,2H6A2,2 0 0,0 4,4V20A2,2 0 0,0 6,22H18A2,2 0 0,0 20,20V8L14,2M18,20H6V4H13V9H18V20Z"/>
                  </svg>
                </div>
                <div class="text-left">
                  <h3 class="text-base sm:text-lg font-semibold text-slate-900">{{ batchFiles.length }} Files Selected</h3>
                  <p class="text-xs sm:text-sm text-slate-500">Ready for batch upload</p>
                </div>
              </div>
              
              <!-- File list preview -->
              <div class="space-y-2 max-h-32 sm:max-h-48 overflow-y-auto">
                <div *ngFor="let f of batchFiles.slice(0, 5)" class="bg-white border border-slate-200 rounded-xl p-2 sm:p-3 shadow-sm hover:shadow-md transition-shadow">
                  <div class="flex items-center space-x-2 sm:space-x-3">
                    <div class="w-6 h-6 sm:w-8 sm:h-8 rounded-lg flex items-center justify-center flex-shrink-0 shadow-sm border border-slate-200" 
                         [ngClass]="getFileTypeInfo(f.file.name).bgColor">
                      <div [ngClass]="getFileTypeInfo(f.file.name).color">
                        <div [ngSwitch]="getFileTypeInfo(f.file.name).iconType">
                          <!-- Folder Icon -->
                          <svg *ngSwitchCase="'folder'" class="w-3 h-3 sm:w-4 sm:h-4" fill="currentColor" viewBox="0 0 24 24">
                            <path d="M10,4H4C2.89,4 2,4.89 2,6V18A2,2 0 0,0 4,20H20A2,2 0 0,0 22,18V8C22,6.89 21.1,6 20,6H12L10,4Z"/>
                          </svg>
                          <!-- PDF Icon -->
                          <svg *ngSwitchCase="'pdf'" class="w-3 h-3 sm:w-4 sm:h-4" fill="currentColor" viewBox="0 0 24 24">
                            <path d="M14,2H6A2,2 0 0,0 4,4V20A2,2 0 0,0 6,22H18A2,2 0 0,0 20,20V8L14,2M18,20H6V4H13V9H18V20Z"/>
                          </svg>
                          <!-- Document Icon -->
                          <svg *ngSwitchCase="'document'" class="w-3 h-3 sm:w-4 sm:h-4" fill="currentColor" viewBox="0 0 24 24">
                            <path d="M14,2H6A2,2 0 0,0 4,4V20A2,2 0 0,0 6,22H18A2,2 0 0,0 20,20V8L14,2M18,20H6V4H13V9H18V20Z"/>
                          </svg>
                          <!-- Archive Icon -->
                          <svg *ngSwitchCase="'archive'" class="w-3 h-3 sm:w-4 sm:h-4" fill="currentColor" viewBox="0 0 24 24">
                            <path d="M20,6H16V4A2,2 0 0,0 14,2H10A2,2 0 0,0 8,4V6H4A2,2 0 0,0 2,8V19A2,2 0 0,0 4,21H20A2,2 0 0,0 22,19V8A2,2 0 0,0 20,6M10,4H14V6H10V4Z"/>
                          </svg>
                          <!-- Video Icon -->
                          <svg *ngSwitchCase="'video'" class="w-3 h-3 sm:w-4 sm:h-4" fill="currentColor" viewBox="0 0 24 24">
                            <path d="M17,10.5V7A1,1 0 0,0 16,6H4A1,1 0 0,0 3,7V17A1,1 0 0,0 4,18H16A1,1 0 0,0 17,17V13.5L21,17.5V6.5L17,10.5Z"/>
                          </svg>
                          <!-- Audio Icon -->
                          <svg *ngSwitchCase="'audio'" class="w-3 h-3 sm:w-4 sm:h-4" fill="currentColor" viewBox="0 0 24 24">
                            <path d="M12,3V13.55C11.41,13.21 10.73,13 10,13C7.79,13 6,14.79 6,17S7.79,21 10,21 14,19.21 14,17V7H18V3H12Z"/>
                          </svg>
                          <!-- Image Icon -->
                          <svg *ngSwitchCase="'image'" class="w-3 h-3 sm:w-4 sm:h-4" fill="currentColor" viewBox="0 0 24 24">
                            <path d="M8.5,13.5L11,16.5L14.5,12L19,18H5M21,19V5C21,3.89 20.1,3 19,3H5A2,2 0 0,0 3,5V19A2,2 0 0,0 5,21H19A2,2 0 0,0 21,19Z"/>
                          </svg>
                          <!-- Code Icon -->
                          <svg *ngSwitchCase="'code'" class="w-3 h-3 sm:w-4 sm:h-4" fill="currentColor" viewBox="0 0 24 24">
                            <path d="M12,18.178L4.62,20.178L5.4,12.178L15.6,2.178L18.4,4.978L8.2,15.178L12,18.178Z"/>
                          </svg>
                          <!-- Default Document Icon -->
                          <svg *ngSwitchDefault class="w-3 h-3 sm:w-4 sm:h-4" fill="currentColor" viewBox="0 0 24 24">
                            <path d="M14,2H6A2,2 0 0,0 4,4V20A2,2 0 0,0 6,22H18A2,2 0 0,0 20,20V8L14,2M18,20H6V4H13V9H18V20Z"/>
                          </svg>
                        </div>
                      </div>
                    </div>
                    <div class="flex-1 text-left min-w-0">
                      <p class="font-medium text-slate-900 truncate text-xs sm:text-sm">{{ f.file.name }}</p>
                      <p class="text-xs text-slate-500">{{ getFileSize(f.file.size) }}</p>
                    </div>
                    <div class="flex-shrink-0">
                      <div class="w-5 h-5 sm:w-6 sm:h-6 bg-green-100 rounded-full flex items-center justify-center">
                        <svg class="w-2.5 h-2.5 sm:w-3 sm:h-3 text-green-600" fill="currentColor" viewBox="0 0 20 20">
                          <path fill-rule="evenodd" d="M10 18a8 8 0 100-16 8 8 0 000 16zm3.707-9.293a1 1 0 00-1.414-1.414L9 10.586 7.707 9.293a1 1 0 00-1.414 1.414l2 2a1 1 0 001.414 0l4-4z"/>
                        </svg>
                      </div>
                    </div>
                  </div>
                </div>
                <div *ngIf="batchFiles.length > 5" class="text-center py-2">
                  <span class="text-xs sm:text-sm text-slate-500 bg-white px-2 sm:px-3 py-1 rounded-full border border-slate-200">
                    +{{ batchFiles.length - 5 }} more files
                  </span>
                </div>
              </div>
            </div>
            <button (click)="onUploadBatch()" class="w-full bg-gradient-to-r from-blue-600 to-blue-700 text-white font-bold py-2 sm:py-3 px-4 sm:px-6 rounded-xl shadow-lg hover:shadow-xl transition-all hover:-translate-y-1 text-sm sm:text-base">
              Upload {{ batchFiles.length }} Files
            </button>
          </div>

          <!-- Batch Upload Progress State -->
          <div *ngIf="batchState === 'processing'" class="text-center space-y-3 sm:space-y-4">
            <div class="bg-gradient-to-r from-blue-50 to-indigo-50 border border-blue-200 rounded-2xl p-4 sm:p-6 shadow-sm"
                 [class.opacity-60]="isCancelling"
                 [class.pointer-events-none]="isCancelling">
              <h3 class="text-base sm:text-lg font-semibold text-slate-900 mb-3 sm:mb-4"
                  [class.text-orange-700]="isCancelling">
                {{ isCancelling ? 'Cancelling uploads...' : 'Uploading Files...' }}
              </h3>
              <div class="space-y-3 max-h-48 sm:max-h-64 overflow-y-auto">
                <div *ngFor="let f of batchFiles" class="bg-white border border-slate-200 rounded-xl p-3 sm:p-4 shadow-sm hover:shadow-md transition-shadow"
                     [class.opacity-70]="f.state === 'cancelling'">
                  <div class="flex items-center space-x-2 sm:space-x-3">
                    <div class="w-8 h-8 sm:w-10 sm:h-10 rounded-lg flex items-center justify-center flex-shrink-0 shadow-sm border border-slate-200"
                         [ngClass]="{
                           'bg-slate-100': f.state === 'pending',
                           'bg-slate-200': f.state === 'uploading',
                           'bg-orange-500': f.state === 'cancelling',
                           'bg-orange-400': f.state === 'cancelled',
                           'bg-green-500': f.state === 'success',
                           'bg-red-500': f.state === 'error'
                         }">
                      <!-- File type icon for pending state -->
                      <div *ngIf="f.state === 'pending'" 
                           [ngClass]="getFileTypeInfo(f.file.name).color">
                        <div [ngSwitch]="getFileTypeInfo(f.file.name).iconType">
                          <!-- Folder Icon -->
                          <svg *ngSwitchCase="'folder'" class="w-5 h-5" fill="currentColor" viewBox="0 0 24 24">
                            <path d="M10,4H4C2.89,4 2,4.89 2,6V18A2,2 0 0,0 4,20H20A2,2 0 0,0 22,18V8C22,6.89 21.1,6 20,6H12L10,4Z"/>
                          </svg>
                          <!-- PDF Icon -->
                          <svg *ngSwitchCase="'pdf'" class="w-5 h-5" fill="currentColor" viewBox="0 0 24 24">
                            <path d="M14,2H6A2,2 0 0,0 4,4V20A2,2 0 0,0 6,22H18A2,2 0 0,0 20,20V8L14,2M18,20H6V4H13V9H18V20Z"/>
                          </svg>
                          <!-- Document Icon -->
                          <svg *ngSwitchCase="'document'" class="w-5 h-5" fill="currentColor" viewBox="0 0 24 24">
                            <path d="M14,2H6A2,2 0 0,0 4,4V20A2,2 0 0,0 6,22H18A2,2 0 0,0 20,20V8L14,2M18,20H6V4H13V9H18V20Z"/>
                          </svg>
                          <!-- Archive Icon -->
                          <svg *ngSwitchCase="'archive'" class="w-5 h-5" fill="currentColor" viewBox="0 0 24 24">
                            <path d="M20,6H16V4A2,2 0 0,0 14,2H10A2,2 0 0,0 8,4V6H4A2,2 0 0,0 2,8V19A2,2 0 0,0 4,21H20A2,2 0 0,0 22,19V8A2,2 0 0,0 20,6M10,4H14V6H10V4Z"/>
                          </svg>
                          <!-- Video Icon -->
                          <svg *ngSwitchCase="'video'" class="w-5 h-5" fill="currentColor" viewBox="0 0 24 24">
                            <path d="M17,10.5V7A1,1 0 0,0 16,6H4A1,1 0 0,0 3,7V17A1,1 0 0,0 4,18H16A1,1 0 0,0 17,17V13.5L21,17.5V6.5L17,10.5Z"/>
                          </svg>
                          <!-- Audio Icon -->
                          <svg *ngSwitchCase="'audio'" class="w-5 h-5" fill="currentColor" viewBox="0 0 24 24">
                            <path d="M12,3V13.55C11.41,13.21 10.73,13 10,13C7.79,13 6,14.79 6,17S7.79,21 10,21 14,19.21 14,17V7H18V3H12Z"/>
                          </svg>
                          <!-- Image Icon -->
                          <svg *ngSwitchCase="'image'" class="w-5 h-5" fill="currentColor" viewBox="0 0 24 24">
                            <path d="M8.5,13.5L11,16.5L14.5,12L19,18H5M21,19V5C21,3.89 20.1,3 19,3H5A2,2 0 0,0 3,5V19A2,2 0 0,0 5,21H19A2,2 0 0,0 21,19Z"/>
                          </svg>
                          <!-- Code Icon -->
                          <svg *ngSwitchCase="'code'" class="w-5 h-5" fill="currentColor" viewBox="0 0 24 24">
                            <path d="M12,18.178L4.62,20.178L5.4,12.178L15.6,2.178L18.4,4.978L8.2,15.178L12,18.178Z"/>
                          </svg>
                          <!-- Default Document Icon -->
                          <svg *ngSwitchDefault class="w-5 h-5" fill="currentColor" viewBox="0 0 24 24">
                            <path d="M14,2H6A2,2 0 0,0 4,4V20A2,2 0 0,0 6,22H18A2,2 0 0,0 20,20V8L14,2M18,20H6V4H13V9H18V20Z"/>
                          </svg>
                        </div>
                      </div>
                      <!-- Loading spinner for uploading -->
                      <svg *ngIf="f.state === 'uploading'" class="w-5 h-5 text-white animate-spin" fill="none" viewBox="0 0 24 24">
                        <circle class="opacity-25" cx="12" cy="12" r="10" stroke="currentColor" stroke-width="4"></circle>
                        <path class="opacity-75" fill="currentColor" d="M4 12a8 8 0 018-8V0C5.373 0 0 5.373 0 12h4zm2 5.291A7.962 7.962 0 014 12H0c0 3.042 1.135 5.824 3 7.938l3-2.647z"></path>
                      </svg>
                      <!-- Loading spinner for cancelling -->
                      <svg *ngIf="f.state === 'cancelling'" class="w-5 h-5 text-white animate-spin" fill="none" viewBox="0 0 24 24">
                        <circle class="opacity-25" cx="12" cy="12" r="10" stroke="currentColor" stroke-width="4"></circle>
                        <path class="opacity-75" fill="currentColor" d="M4 12a8 8 0 718-8V0C5.373 0 0 5.373 0 12h4zm2 5.291A7.962 7.962 0 714 12H0c0 3.042 1.135 5.824 3 7.938l3-2.647z"></path>
                      </svg>
                      <!-- X icon for cancelled -->
                      <svg *ngIf="f.state === 'cancelled'" class="w-5 h-5 text-white" fill="none" stroke="currentColor" viewBox="0 0 24 24">
                        <path stroke-linecap="round" stroke-linejoin="round" stroke-width="2" d="M6 18L18 6M6 6l12 12"></path>
                      </svg>
                      <!-- Check icon for success -->
                      <svg *ngIf="f.state === 'success'" class="w-5 h-5 text-white" fill="currentColor" viewBox="0 0 20 20">
                        <path fill-rule="evenodd" d="M10 18a8 8 0 100-16 8 8 0 000 16zm3.707-9.293a1 1 0 00-1.414-1.414L9 10.586 7.707 9.293a1 1 0 00-1.414 1.414l2 2a1 1 0 001.414 0l4-4z"/>
                      </svg>
                      <!-- Exclamation icon for error -->
                      <svg *ngIf="f.state === 'error'" class="w-5 h-5 text-white" fill="currentColor" viewBox="0 0 20 20">
                        <path fill-rule="evenodd" d="M8.257 3.099c.765-1.36 2.722-1.36 3.486 0l5.58 9.92c.75 1.334-.213 2.98-1.742 2.98H4.42c-1.53 0-2.493-1.646-1.743-2.98l5.58-9.92zM11 13a1 1 0 11-2 0 1 1 0 012 0zm-1-8a1 1 0 00-1 1v3a1 1 0 002 0V6a1 1 0 00-1-1z"/>
                      </svg>
                    </div>
                    <div class="flex-1 text-left min-w-0">
                      <p class="font-medium text-slate-900 truncate">{{ f.file.name }}</p>
                      <p class="text-sm text-slate-500"
                         [class.text-orange-600]="f.state === 'cancelling'"
                         [class.text-orange-500]="f.state === 'cancelled'">
                        {{ getFileSize(f.file.size) }}
                        <span *ngIf="f.state === 'uploading'"> • {{ f.progress }}%</span>
                        <span *ngIf="f.state === 'cancelling'"> • Cancelling...</span>
                        <span *ngIf="f.state === 'cancelled'"> • Cancelled</span>
                        <span *ngIf="f.state === 'success'"> • Complete</span>
                        <span *ngIf="f.state === 'error'"> • Error</span>
                      </p>
                    </div>
                    <!-- Individual Cancel Button for Each File -->
                    <button *ngIf="f.state === 'uploading'" 
                            (click)="onCancelSingleBatchFile(f)"
                            class="p-2 text-slate-400 hover:text-red-500 hover:bg-red-50 rounded-lg transition-all duration-200">
                      <svg class="w-4 h-4" fill="none" stroke="currentColor" viewBox="0 0 24 24">
                        <path stroke-linecap="round" stroke-linejoin="round" stroke-width="2" d="M6 18L18 6M6 6l12 12"></path>
                      </svg>
                    </button>
                  </div>
                  
                  <!-- Progress bar for uploading and cancelling files -->
                  <div *ngIf="f.state === 'uploading' || f.state === 'cancelling'" class="mt-3">
                    <div class="w-full bg-gray-200 rounded-full h-2">
                      <div class="h-2 rounded-full transition-all duration-500"
                           [class.bg-blue-500]="f.state === 'uploading'"
                           [class.bg-orange-500]="f.state === 'cancelling'"
                           [style.width.%]="f.progress"></div>
                    </div>
                  </div>
                </div>
              </div>
            </div>
            <!-- Enhanced Cancel All Button -->
            <button (click)="onCancelAllBatch()" 
                    [disabled]="isCancelling"
                    [class.opacity-50]="isCancelling"
                    [class.cursor-not-allowed]="isCancelling"
                    class="premium-cancel-button bg-gradient-to-r from-gray-500 to-gray-600 text-white font-medium py-2 sm:py-3 px-4 sm:px-6 rounded-lg transition-all duration-300 hover:from-red-500 hover:to-red-600 hover:transform hover:scale-105 disabled:hover:transform-none disabled:hover:scale-100 text-sm sm:text-base">
              <div class="flex items-center justify-center space-x-2">
                <svg *ngIf="isCancelling" class="w-3 h-3 sm:w-4 sm:h-4 animate-spin" fill="none" viewBox="0 0 24 24">
                  <circle class="opacity-25" cx="12" cy="12" r="10" stroke="currentColor" stroke-width="4"></circle>
                  <path class="opacity-75" fill="currentColor" d="M4 12a8 8 0 718-8V0C5.373 0 0 5.373 0 12h4zm2 5.291A7.962 7.962 0 714 12H0c0 3.042 1.135 5.824 3 7.938l3-2.647z"></path>
                </svg>
                <svg *ngIf="!isCancelling" class="cancel-icon w-3 h-3 sm:w-4 sm:h-4" fill="none" stroke="currentColor" viewBox="0 0 24 24">
                  <path stroke-linecap="round" stroke-linejoin="round" stroke-width="2" d="M6 18L18 6M6 6l12 12"></path>
                </svg>
                <span class="text-sm sm:text-base">{{ isCancelling ? 'Cancelling All...' : 'Cancel All Uploads' }}</span>
              </div>
            </button>
          </div>

          <!-- Batch Upload Cancelled State -->
          <div *ngIf="batchState === 'cancelled'" class="text-center space-y-4">
            <div class="bg-orange-50 border border-orange-200 rounded-2xl p-6 animate-fade-in">
              <div class="flex items-center space-x-4 mb-4">
                <div class="w-12 h-12 bg-orange-500 rounded-lg flex items-center justify-center">
                  <svg class="w-6 h-6 text-white" fill="none" stroke="currentColor" viewBox="0 0 24 24">
                    <path stroke-linecap="round" stroke-linejoin="round" stroke-width="2" d="M6 18L18 6M6 6l12 12"></path>
                  </svg>
                </div>
                <div class="flex-1 text-left">
                  <h4 class="font-semibold text-slate-900">Batch Upload Cancelled</h4>
                  <p class="text-sm text-slate-500">All file uploads have been cancelled successfully</p>
                </div>
              </div>
              
              <!-- Show cancelled files summary -->
              <div class="bg-white border border-orange-100 rounded-xl p-4 mb-4">
                <div class="flex items-center justify-between">
                  <span class="text-sm font-medium text-slate-700">Cancelled Files</span>
                  <span class="text-sm text-orange-600">{{ batchFiles.length }} files</span>
                </div>
                <div class="mt-2 max-h-32 overflow-y-auto">
                  <div *ngFor="let f of batchFiles" class="flex items-center justify-between py-1">
                    <span class="text-xs text-slate-500 truncate">{{ f.file.name }}</span>
                    <span class="text-xs text-orange-500">Cancelled</span>
                  </div>
                </div>
              </div>
            </div>
            
            <div class="space-y-2">
              <button (click)="resetBatchToIdle()" class="premium-button bg-gradient-to-r from-blue-600 to-blue-700 text-white font-bold py-3 px-6 rounded-lg shadow-lg hover:shadow-xl transition-all hover:-translate-y-1 w-full">
                Start New Batch Upload
              </button>
            </div>
          </div>

          <!-- Upload Progress State -->
          <div *ngIf="currentState === 'uploading'" class="text-center space-y-3 sm:space-y-4">
            <div class="bg-gradient-to-r from-blue-50 to-indigo-50 border border-blue-200 rounded-2xl p-4 sm:p-6 shadow-sm" 
                 [class.opacity-60]="isCancelling"
                 [class.pointer-events-none]="isCancelling">
              <div class="flex items-center space-x-3 sm:space-x-4 mb-3 sm:mb-4">
                <div class="w-10 h-10 sm:w-12 sm:h-12 rounded-xl flex items-center justify-center shadow-sm"
                     [ngClass]="{
                       'bg-slate-200': !isCancelling,
                       'bg-orange-500': isCancelling
                     }">
                  <!-- File type icon when not uploading -->
                  <div *ngIf="!isCancelling && uploadProgress === 0" 
                       [ngClass]="getFileTypeInfo(selectedFile?.name || '').color">
                    <div [ngSwitch]="getFileTypeInfo(selectedFile?.name || '').iconType">
                      <!-- Folder Icon -->
                      <svg *ngSwitchCase="'folder'" class="w-6 h-6" fill="currentColor" viewBox="0 0 24 24">
                        <path d="M10,4H4C2.89,4 2,4.89 2,6V18A2,2 0 0,0 4,20H20A2,2 0 0,0 22,18V8C22,6.89 21.1,6 20,6H12L10,4Z"/>
                      </svg>
                      <!-- PDF Icon -->
                      <svg *ngSwitchCase="'pdf'" class="w-6 h-6" fill="currentColor" viewBox="0 0 24 24">
                        <path d="M14,2H6A2,2 0 0,0 4,4V20A2,2 0 0,0 6,22H18A2,2 0 0,0 20,20V8L14,2M18,20H6V4H13V9H18V20Z"/>
                      </svg>
                      <!-- Document Icon -->
                      <svg *ngSwitchCase="'document'" class="w-6 h-6" fill="currentColor" viewBox="0 0 24 24">
                        <path d="M14,2H6A2,2 0 0,0 4,4V20A2,2 0 0,0 6,22H18A2,2 0 0,0 20,20V8L14,2M18,20H6V4H13V9H18V20Z"/>
                      </svg>
                      <!-- Archive Icon -->
                      <svg *ngSwitchCase="'archive'" class="w-6 h-6" fill="currentColor" viewBox="0 0 24 24">
                        <path d="M20,6H16V4A2,2 0 0,0 14,2H10A2,2 0 0,0 8,4V6H4A2,2 0 0,0 2,8V19A2,2 0 0,0 4,21H20A2,2 0 0,0 22,19V8A2,2 0 0,0 20,6M10,4H14V6H10V4Z"/>
                      </svg>
                      <!-- Video Icon -->
                      <svg *ngSwitchCase="'video'" class="w-6 h-6" fill="currentColor" viewBox="0 0 24 24">
                        <path d="M17,10.5V7A1,1 0 0,0 16,6H4A1,1 0 0,0 3,7V17A1,1 0 0,0 4,18H16A1,1 0 0,0 17,17V13.5L21,17.5V6.5L17,10.5Z"/>
                      </svg>
                      <!-- Audio Icon -->
                      <svg *ngSwitchCase="'audio'" class="w-6 h-6" fill="currentColor" viewBox="0 0 24 24">
                        <path d="M12,3V13.55C11.41,13.21 10.73,13 10,13C7.79,13 6,14.79 6,17S7.79,21 10,21 14,19.21 14,17V7H18V3H12Z"/>
                      </svg>
                      <!-- Image Icon -->
                      <svg *ngSwitchCase="'image'" class="w-6 h-6" fill="currentColor" viewBox="0 0 24 24">
                        <path d="M8.5,13.5L11,16.5L14.5,12L19,18H5M21,19V5C21,3.89 20.1,3 19,3H5A2,2 0 0,0 3,5V19A2,2 0 0,0 5,21H19A2,2 0 0,0 21,19Z"/>
                      </svg>
                      <!-- Code Icon -->
                      <svg *ngSwitchCase="'code'" class="w-6 h-6" fill="currentColor" viewBox="0 0 24 24">
                        <path d="M12,18.178L4.62,20.178L5.4,12.178L15.6,2.178L18.4,4.978L8.2,15.178L12,18.178Z"/>
                      </svg>
                      <!-- Default Document Icon -->
                      <svg *ngSwitchDefault class="w-6 h-6" fill="currentColor" viewBox="0 0 24 24">
                        <path d="M14,2H6A2,2 0 0,0 4,4V20A2,2 0 0,0 6,22H18A2,2 0 0,0 20,20V8L14,2M18,20H6V4H13V9H18V20Z"/>
                      </svg>
                    </div>
                  </div>
                  <!-- Loading spinner for uploading -->
                  <svg *ngIf="!isCancelling && uploadProgress > 0" class="w-6 h-6 text-slate-600 animate-spin" fill="none" viewBox="0 0 24 24">
                    <circle class="opacity-25" cx="12" cy="12" r="10" stroke="currentColor" stroke-width="4"></circle>
                    <path class="opacity-75" fill="currentColor" d="M4 12a8 8 0 018-8V0C5.373 0 0 5.373 0 12h4zm2 5.291A7.962 7.962 0 014 12H0c0 3.042 1.135 5.824 3 7.938l3-2.647z"></path>
                  </svg>
                  <!-- Loading spinner for cancelling -->
                  <svg *ngIf="isCancelling" class="w-6 h-6 text-white animate-spin" fill="none" viewBox="0 0 24 24">
                    <circle class="opacity-25" cx="12" cy="12" r="10" stroke="currentColor" stroke-width="4"></circle>
                    <path class="opacity-75" fill="currentColor" d="M4 12a8 8 0 018-8V0C5.373 0 0 5.373 0 12h4zm2 5.291A7.962 7.962 0 014 12H0c0 3.042 1.135 5.824 3 7.938l3-2.647z"></path>
                  </svg>
                </div>
                <div class="flex-1 text-left min-w-0">
                  <h4 class="font-semibold text-slate-900 text-sm sm:text-base truncate">{{ selectedFile?.name }}</h4>
                  <p class="text-xs sm:text-sm text-slate-500" 
                     [class.text-orange-600]="isCancelling">
                    {{ isCancelling ? 'Cancelling upload...' : 'Uploading... ' + uploadProgress + '%' }}
                  </p>
                </div>
              </div>
              <div class="w-full bg-gray-200 rounded-full h-2 shadow-inner">
                <div class="h-2 rounded-full transition-all duration-500 shadow-sm" 
                     [ngClass]="{
                       'bg-gradient-to-r from-blue-500 to-blue-600': !isCancelling,
                       'bg-gradient-to-r from-orange-500 to-orange-600': isCancelling
                     }"
                     [style.width.%]="uploadProgress"></div>
              </div>
            </div>
            
            <!-- Enhanced Cancel Button -->
            <button (click)="cancelUpload()" 
                    [disabled]="isCancelling"
                    [class.opacity-50]="isCancelling"
                    [class.cursor-not-allowed]="isCancelling"
                    class="premium-cancel-button bg-gradient-to-r from-gray-500 to-gray-600 text-white font-medium py-2 sm:py-3 px-4 sm:px-6 rounded-lg transition-all duration-300 hover:from-red-500 hover:to-red-600 hover:transform hover:scale-105 disabled:hover:transform-none disabled:hover:scale-100 text-sm sm:text-base">
              <div class="flex items-center justify-center space-x-2">
                <svg *ngIf="isCancelling" class="w-3 h-3 sm:w-4 sm:h-4 animate-spin" fill="none" viewBox="0 0 24 24">
                  <circle class="opacity-25" cx="12" cy="12" r="10" stroke="currentColor" stroke-width="4"></circle>
                  <path class="opacity-75" fill="currentColor" d="M4 12a8 8 0 018-8V0C5.373 0 0 5.373 0 12h4zm2 5.291A7.962 7.962 0 014 12H0c0 3.042 1.135 5.824 3 7.938l3-2.647z"></path>
                </svg>
                <svg *ngIf="!isCancelling" class="cancel-icon w-3 h-3 sm:w-4 sm:h-4" fill="none" stroke="currentColor" viewBox="0 0 24 24">
                  <path stroke-linecap="round" stroke-linejoin="round" stroke-width="2" d="M6 18L18 6M6 6l12 12"></path>
                </svg>
                <span class="text-sm sm:text-base">{{ isCancelling ? 'Cancelling...' : 'Cancel Upload' }}</span>
              </div>
            </button>
          </div>

          <!-- Upload Cancelled State -->
          <div *ngIf="currentState === 'cancelled'" class="text-center space-y-4">
            <div class="bg-gradient-to-r from-orange-50 to-red-50 border border-orange-200 rounded-2xl p-6 shadow-sm animate-fade-in">
              <div class="flex items-center space-x-4">
                <div class="w-12 h-12 bg-orange-500 rounded-xl flex items-center justify-center shadow-sm">
                  <svg class="w-6 h-6 text-white" fill="none" stroke="currentColor" viewBox="0 0 24 24">
                    <path stroke-linecap="round" stroke-linejoin="round" stroke-width="2" d="M6 18L18 6M6 6l12 12"></path>
                  </svg>
                </div>
                <div class="flex-1 text-left min-w-0">
                  <h4 class="font-semibold text-slate-900 text-sm sm:text-base">Upload Cancelled</h4>
                  <p class="text-sm text-slate-500 truncate">{{ selectedFile?.name }} upload was cancelled</p>
                </div>
              </div>
            </div>
            <div class="space-y-2">
              <button (click)="resetUpload()" class="premium-button bg-gradient-to-r from-blue-600 to-blue-700 text-white font-bold py-3 px-6 rounded-lg shadow-lg hover:shadow-xl transition-all hover:-translate-y-1 w-full">
                Start New Upload
              </button>
            </div>
          </div>

          <!-- Upload Success State -->
          <div *ngIf="currentState === 'success'" class="text-center space-y-4">
            <div class="bg-gradient-to-r from-green-50 to-emerald-50 border border-green-200 rounded-2xl p-6 shadow-sm">
              <div class="flex items-center space-x-4">
                <div class="w-12 h-12 bg-green-500 rounded-xl flex items-center justify-center shadow-sm">
                  <svg class="w-6 h-6 text-white" fill="currentColor" viewBox="0 0 20 20">
                    <path fill-rule="evenodd" d="M10 18a8 8 0 100-16 8 8 0 000 16zm3.707-9.293a1 1 0 00-1.414-1.414L9 10.586 7.707 9.293a1 1 0 00-1.414 1.414l2 2a1 1 0 001.414 0l4-4z"/>
                  </svg>
                </div>
                <div class="flex-1 text-left min-w-0">
                  <h4 class="font-semibold text-slate-900 text-sm sm:text-base">Upload Complete!</h4>
                  <p class="text-sm text-slate-500">Your file has been uploaded successfully</p>
                </div>
              </div>
            </div>
            
            <!-- Download Link Display -->
            <div *ngIf="finalDownloadLink" class="bg-blue-50 border border-blue-200 rounded-2xl p-4 space-y-3">
              <div class="text-left">
                <p class="text-sm font-medium text-slate-700 mb-2">Download Link:</p>
                <div class="bg-white border border-slate-200 rounded-lg p-3 flex items-center space-x-2">
                  <div class="flex-1 min-w-0">
                    <p class="text-sm text-slate-600 truncate">{{ finalDownloadLink }}</p>
                  </div>
                  <button (click)="copyLink(finalDownloadLink || '')" 
                          class="flex-shrink-0 bg-slate-100 hover:bg-slate-200 text-slate-700 p-2 rounded-md transition-colors"
                          title="Copy link">
                    <svg class="w-4 h-4" fill="currentColor" viewBox="0 0 20 20">
                      <path d="M8 3a1 1 0 011-1h2a1 1 0 110 2H9a1 1 0 01-1-1z"/>
                      <path d="M6 3a2 2 0 00-2 2v11a2 2 0 002 2h8a2 2 0 002-2V5a2 2 0 00-2-2 3 3 0 01-3 3H9a3 3 0 01-3-3z"/>
                    </svg>
                  </button>
                </div>
              </div>
            </div>
            
            <div class="space-y-2">
              <button (click)="openDownloadLink(finalDownloadLink)" 
                      class="premium-button bg-gradient-to-r from-blue-600 to-blue-700 text-white font-bold py-3 px-6 rounded-lg shadow-lg hover:shadow-xl transition-all hover:-translate-y-1 w-full">
                Open Download Page
              </button>
              <button (click)="resetUpload()" class="bg-gray-100 text-gray-700 font-medium py-2 px-4 rounded-lg hover:bg-gray-200 transition-colors w-full">
                Upload Another File
              </button>
            </div>
          </div>

          <!-- Batch Upload Success State -->
          <div *ngIf="batchState === 'success'" class="text-center space-y-4">
            <div class="bg-green-50 border border-green-200 rounded-2xl p-6">
              <div class="flex items-center space-x-4">
                <div class="w-12 h-12 bg-green-500 rounded-lg flex items-center justify-center">
                  <svg class="w-6 h-6 text-white" fill="currentColor" viewBox="0 0 20 20">
                    <path fill-rule="evenodd" d="M10 18a8 8 0 100-16 8 8 0 000 16zm3.707-9.293a1 1 0 00-1.414-1.414L9 10.586 7.707 9.293a1 1 0 00-1.414 1.414l2 2a1 1 0 001.414 0l4-4z"/>
                  </svg>
                </div>
                <div class="flex-1 text-left">
                  <h4 class="font-semibold text-slate-900">Batch Upload Complete!</h4>
                  <p class="text-sm text-slate-500">{{ batchFiles.length }} files uploaded successfully</p>
                </div>
              </div>
            </div>
            
            <!-- Download Link Display -->
            <div *ngIf="finalBatchLink" class="bg-blue-50 border border-blue-200 rounded-2xl p-4 space-y-3">
              <div class="text-left">
                <p class="text-sm font-medium text-slate-700 mb-2">Batch Download Link:</p>
                <div class="bg-white border border-slate-200 rounded-lg p-3 flex items-center space-x-2">
                  <div class="flex-1 min-w-0">
                    <p class="text-sm text-slate-600 truncate">{{ finalBatchLink }}</p>
                  </div>
                  <button (click)="copyLink(finalBatchLink || '')" 
                          class="flex-shrink-0 bg-slate-100 hover:bg-slate-200 text-slate-700 p-2 rounded-md transition-colors"
                          title="Copy link">
                    <svg class="w-4 h-4" fill="currentColor" viewBox="0 0 20 20">
                      <path d="M8 3a1 1 0 011-1h2a1 1 0 110 2H9a1 1 0 01-1-1z"/>
                      <path d="M6 3a2 2 0 00-2 2v11a2 2 0 002 2h8a2 2 0 002-2V5a2 2 0 00-2-2 3 3 0 01-3 3H9a3 3 0 01-3-3z"/>
                    </svg>
                  </button>
                </div>
              </div>
            </div>
            
            <div class="space-y-2">
              <button (click)="openDownloadLink(finalBatchLink)" 
                      class="premium-button bg-gradient-to-r from-blue-600 to-blue-700 text-white font-bold py-3 px-6 rounded-lg shadow-lg hover:shadow-xl transition-all hover:-translate-y-1 w-full">
                Open Download Page
              </button>
              <button (click)="resetUpload()" class="bg-gray-100 text-gray-700 font-medium py-2 px-4 rounded-lg hover:bg-gray-200 transition-colors w-full">
                Upload Another Batch
              </button>
            </div>
          </div>
          
        </div>
      </div>
    </div>
  </div>

  <!-- Enhanced Comparison Section -->
  <div class="max-w-7xl mx-auto px-4 lg:py-16 py-10">
    <div class="premium-card bg-white rounded-2xl shadow-lg border border-slate-200 sm:p-6 p-4">
      <div class="text-center mb-12">
        <h2 class="section-headline lg:text-4xl md:text-3xl text-xl font-bold text-slate-900 mb-4">Why professionals choose mfcnextgen</h2>
        <p class="lg:text-lg text-sm text-slate-600 max-w-2xl mx-auto">Compare the leading file transfer solutions and see why thousands of professionals trust mfcnextgen for their secure file sharing needs.</p>
      </div>
      
      <!-- Mobile Tabs (hidden on desktop) -->
      <div class="md:hidden mb-6">
        <div class="flex space-x-1 bg-slate-100 p-1 rounded-lg">
          <button 
            (click)="switchTab('dropbox')" 
            [class.active]="activeTab === 'dropbox'"
            class="tab-button flex-1 py-3 px-4 rounded-md text-sm font-medium transition-all duration-200 flex items-center justify-center">
            Dropbox
            <svg *ngIf="activeTab === 'dropbox'" class="w-4 h-4 ml-2 text-green-500" fill="currentColor" viewBox="0 0 20 20">
              <path fill-rule="evenodd" d="M16.707 5.293a1 1 0 010 1.414l-8 8a1 1 0 01-1.414 0l-4-4a1 1 0 011.414-1.414L8 12.586l7.293-7.293a1 1 0 011.414 0z"/>
            </svg>
          </button>
          <button 
            (click)="switchTab('google-drive')" 
            [class.active]="activeTab === 'google-drive'"
            class="tab-button flex-1 py-3 px-4 rounded-md text-sm font-medium transition-all duration-200 flex items-center justify-center">
            Google Drive
            <svg *ngIf="activeTab === 'google-drive'" class="w-4 h-4 flex-shrink-0 ml-2 text-green-500" fill="currentColor" viewBox="0 0 20 20">
              <path fill-rule="evenodd" d="M16.707 5.293a1 1 0 010 1.414l-8 8a1 1 0 01-1.414 0l-4-4a1 1 0 011.414-1.414L8 12.586l7.293-7.293a1 1 0 011.414 0z"/>
            </svg>
          </button>
          <button 
            (click)="switchTab('mfcnextgen')" 
            [class.active]="activeTab === 'mfcnextgen'"
            class="tab-button flex-1 py-3 px-4 rounded-md text-sm font-medium transition-all duration-200 flex items-center justify-center">
            mfcnextgen
            <svg *ngIf="activeTab === 'mfcnextgen'" class="w-4 h-4 ml-2 text-green-500" fill="currentColor" viewBox="0 0 20 20">
              <path fill-rule="evenodd" d="M16.707 5.293a1 1 0 010 1.414l-8 8a1 1 0 01-1.414 0l-4-4a1 1 0 011.414-1.414L8 12.586l7.293-7.293a1 1 0 011.414 0z"/>
            </svg>
          </button>
        </div>
      </div>
      
      <!-- Desktop Comparison Table (hidden on mobile) -->
      <div class="comparison-table hidden md:grid grid-cols-4 gap-6 mb-8">
        <!-- Feature Column -->
        <div class="space-y-4">
          <div class="font-semibold text-slate-700 text-base uppercase tracking-wide py-4">Features</div>
          <div class="space-y-3 text-base">
            <div class="py-4 transition-colors duration-200">Free Storage</div>
            <div class="py-4 transition-colors duration-200">Max File Size</div>
            <div class="py-4 transition-colors duration-200">Transfer Speed</div>
            <div class="py-4 transition-colors duration-200">No Signup Required</div>
            <div class="py-4 transition-colors duration-200">Encryption</div>
            <div class="py-4 transition-colors duration-200">Support</div>
            <div class="py-4 transition-colors duration-200">File Retention</div>
          </div>
        </div>

        <!-- Dropbox Column -->
        <div class="space-y-4">
          <div class="font-semibold text-slate-700 text-base text-center py-4">Dropbox</div>
          <div class="space-y-3 text-base text-center">
            <div class="py-4 text-slate-600 transition-colors duration-200">2GB</div>
            <div class="py-4 text-slate-600 transition-colors duration-200">2GB</div>
            <div class="py-4 text-slate-600 transition-colors duration-200">500MB/s</div>
            <div class="py-4 text-red-500 transition-colors duration-200 flex items-center justify-center">
              <svg class="w-4 h-4 mr-1" fill="currentColor" viewBox="0 0 20 20">
                <path fill-rule="evenodd" d="M4.293 4.293a1 1 0 011.414 0L10 8.586l4.293-4.293a1 1 0 111.414 1.414L11.414 10l4.293 4.293a1 1 0 01-1.414 1.414L10 11.414l-4.293 4.293a1 1 0 01-1.414-1.414L8.586 10 4.293 5.707a1 1 0 010-1.414z"/>
              </svg>
              Required
            </div>
            <div class="py-4 text-slate-600 transition-colors duration-200">Basic</div>
            <div class="py-4 text-slate-600 transition-colors duration-200">Business hrs</div>
            <div class="py-4 text-slate-600 transition-colors duration-200">30 days</div>
          </div>
        </div>

        <!-- Google Drive Column -->
        <div class="space-y-4">
          <div class="font-semibold text-slate-700 text-base text-center py-4">Google Drive</div>
          <div class="space-y-3 text-base text-center">
            <div class="py-4 text-slate-600 transition-colors duration-200">15GB</div>
            <div class="py-4 text-slate-600 transition-colors duration-200">15GB</div>
            <div class="py-4 text-slate-600 transition-colors duration-200">1GB/s</div>
            <div class="py-4 text-red-500 transition-colors duration-200 flex items-center justify-center">
              <svg class="w-4 h-4 mr-1" fill="currentColor" viewBox="0 0 20 20">
                <path fill-rule="evenodd" d="M4.293 4.293a1 1 0 011.414 0L10 8.586l4.293-4.293a1 1 0 111.414 1.414L11.414 10l4.293 4.293a1 1 0 01-1.414 1.414L10 11.414l-4.293 4.293a1 1 0 01-1.414-1.414L8.586 10 4.293 5.707a1 1 0 010-1.414z"/>
              </svg>
              Required
            </div>
            <div class="py-4 text-slate-600 transition-colors duration-200">Basic</div>
            <div class="py-4 text-slate-600 transition-colors duration-200">Business hrs</div>
            <div class="py-4 text-slate-600 transition-colors duration-200">Forever</div>
          </div>
        </div>

        <!-- mfcnextgen Column - Enhanced -->
        <div class="space-y-3 relative bg-gradient-to-b from-blue-50 to-blue-100 border-2 border-blue-300 rounded-xl p-2 shadow-lg transform scale-105">
          <div class="absolute text-nowrap -top-5 left-1/2 transform -translate-x-1/2 bg-gradient-to-r from-blue-500 to-blue-300 text-white text-sm px-4 py-2 rounded-full font-bold shadow-lg">
            ⭐ BEST CHOICE
          </div>
          <div class="font-semibold text-slate-700 text-base text-center py-2">Mfcnextgen</div>
          <div class="space-y-3 text-base text-center">
            <div class="py-4 hover:scale-105 transition-all duration-200 text-primary font-bold">50GB</div>
            <div class="py-4 hover:scale-105 transition-all duration-200 text-primary font-bold">30GB</div>
            <div class="py-4 hover:scale-105 transition-all duration-200 text-primary font-bold">2GB/s</div>
            <div class="py-4 hover:scale-105 transition-all duration-200 text-green-600 font-bold flex items-center justify-center">
              <svg class="w-4 h-4 mr-1" fill="currentColor" viewBox="0 0 20 20">
                <path fill-rule="evenodd" d="M16.707 5.293a1 1 0 010 1.414l-8 8a1 1 0 01-1.414 0l-4-4a1 1 0 011.414-1.414L8 12.586l7.293-7.293a1 1 0 011.414 0z"/>
              </svg>
              Optional
            </div>
            <div class="py-4 hover:scale-105 transition-all duration-200 text-primary font-bold">E2E</div>
            <div class="py-4 hover:scale-105 transition-all duration-200 text-green-600 font-bold">24/7</div>
            <div class="py-4  hover:scale-105 transition-all duration-200 text-primary font-bold">30 days</div>
          </div>
        </div>
      </div>

      <!-- Mobile Tabbed Layout -->
      <div class="md:hidden mb-8">
        <div class="grid grid-cols-2 gap-4">
          <!-- Features Column -->
          <div class="space-y-3">
            <div class="font-semibold text-slate-700 text-sm uppercase tracking-wide py-3">Features</div>
            <div class="space-y-2 text-sm">
              <div class="py-3">Free Storage</div>
              <div class="py-3">Max File Size</div>
              <div class="py-3">Transfer Speed</div>
              <div class="py-3">No Signup Required</div>
              <div class="py-3">Encryption</div>
              <div class="py-3">Support</div>
              <div class="py-3">File Retention</div>
            </div>
          </div>
          
          <!-- Active Platform Data -->
          <div class="space-y-3">
            <!-- Dropbox Data -->
            <div *ngIf="activeTab === 'dropbox'" class="space-y-2 text-sm text-center">
              <div class="font-semibold text-slate-700 py-3">Dropbox</div>
              <div class="py-3 text-slate-600">2GB</div>
              <div class="py-3 text-slate-600">2GB</div>
              <div class="py-3 text-slate-600">500MB/s</div>
              <div class="py-3 text-red-500 flex items-center justify-center">
                <svg class="w-4 h-4 mr-1" fill="currentColor" viewBox="0 0 20 20">
                  <path fill-rule="evenodd" d="M4.293 4.293a1 1 0 011.414 0L10 8.586l4.293-4.293a1 1 0 111.414 1.414L11.414 10l4.293 4.293a1 1 0 01-1.414 1.414L10 11.414l-4.293 4.293a1 1 0 01-1.414-1.414L8.586 10 4.293 5.707a1 1 0 010-1.414z"/>
                </svg>
                Required
              </div>
              <div class="py-3 text-slate-600">Basic</div>
              <div class="py-3 text-slate-600">Business hrs</div>
              <div class="py-3 text-slate-600">30 days</div>
            </div>

            <!-- Google Drive Data -->
            <div *ngIf="activeTab === 'google-drive'" class="space-y-2 text-sm text-center">
              <div class="font-semibold text-slate-700 py-3">Google Drive</div>
              <div class="py-3 text-slate-600">15GB</div>
              <div class="py-3 text-slate-600">15GB</div>
              <div class="py-3 text-slate-600">1GB/s</div>
              <div class="py-3 text-red-500 flex items-center justify-center">
                <svg class="w-4 h-4 mr-1" fill="currentColor" viewBox="0 0 20 20">
                  <path fill-rule="evenodd" d="M4.293 4.293a1 1 0 011.414 0L10 8.586l4.293-4.293a1 1 0 111.414 1.414L11.414 10l4.293 4.293a1 1 0 01-1.414 1.414L10 11.414l-4.293 4.293a1 1 0 01-1.414-1.414L8.586 10 4.293 5.707a1 1 0 010-1.414z"/>
                </svg>
                Required
              </div>
              <div class="py-3 text-slate-600">Basic</div>
              <div class="py-3 text-slate-600">Business hrs</div>
              <div class="py-3 text-slate-600">Forever</div>
            </div>

            <!-- mfcnextgen Data -->
            <div *ngIf="activeTab === 'mfcnextgen'" class="space-y-2 text-sm text-center bg-gradient-to-b from-blue-50 to-blue-100 border-2 border-blue-300 rounded-lg sm:p-4 p-0">
              <div class="font-bold text-primary py-3 ">mfcnextgen</div>
              <div class="py-3  text-primary font-bold">50GB</div>
              <div class="py-3  text-primary font-bold">30GB</div>
              <div class="py-3  text-primary font-bold">2GB/s</div>
              <div class="py-3  text-green-600 font-bold flex items-center justify-center">
                <svg class="w-4 h-4 mr-1" fill="currentColor" viewBox="0 0 20 20">
                  <path fill-rule="evenodd" d="M16.707 5.293a1 1 0 010 1.414l-8 8a1 1 0 01-1.414 0l-4-4a1 1 0 011.414-1.414L8 12.586l7.293-7.293a1 1 0 011.414 0z"/>
                </svg>
                Optional
              </div>
              <div class="py-3  text-primary font-bold">E2E</div>
              <div class="py-3  text-green-600 font-bold">24/7</div>
              <div class="py-3 text-primary font-bold">30 days</div>
            </div>
          </div>
        </div>
      </div>

      <!-- Bottom CTA -->
      <div class="text-center">
<<<<<<< HEAD
        <button (click)="onClaimStorage()" class="premium-button bg-gradient-to-r from-blue-600 to-blue-700 text-white font-bold py-4 px-8 rounded-xl shadow-lg hover:shadow-xl transition-all hover:-translate-y-1 text-lg mb-4">
=======
        <button (click)="onGetStartedClick()" class="premium-button bg-gradient-to-r from-blue-600 to-blue-700 text-white font-bold px-8 rounded-xl shadow-lg hover:shadow-xl transition-all hover:-translate-y-1 text-lg mb-5">
>>>>>>> e4e085be
          Get Started - 50GB Free Forever
        </button>
        <p class="text-sm text-slate-500">
          <span class="inline-flex items-center">
            <svg class="w-4 h-4 mr-1 text-green-500" fill="currentColor" viewBox="0 0 20 20">
              <path fill-rule="evenodd" d="M16.707 5.293a1 1 0 010 1.414l-8 8a1 1 0 01-1.414 0l-4-4a1 1 0 011.414-1.414L8 12.586l7.293-7.293a1 1 0 011.414 0z"/>
            </svg>
            1,247 files securely transferred in the last hour
          </span>
        </p>
      </div>
    </div>
  </div>
</div>

<!-- Styles for the new quota and limit features -->
<style>
.quota-section {
  background: rgba(255, 255, 255, 0.1);
  border-radius: 12px;
  padding: 16px;
  margin: 20px 0;
  backdrop-filter: blur(10px);
  border: 1px solid rgba(255, 255, 255, 0.2);
}

.quota-info {
  display: flex;
  justify-content: space-between;
  align-items: center;
  margin-bottom: 8px;
}

.quota-label {
  font-weight: 500;
  color: rgba(255, 255, 255, 0.8);
}

.quota-value {
  font-weight: 600;
  color: #fff;
}

.quota-progress {
  margin-bottom: 8px;
}

.progress-bar {
  width: 100%;
  height: 8px;
  background: rgba(255, 255, 255, 0.2);
  border-radius: 4px;
  overflow: hidden;
}

.progress-fill {
  height: 100%;
  transition: width 0.3s ease;
}

.progress-green { background: #10b981; }
.progress-yellow { background: #f59e0b; }
.progress-orange { background: #f97316; }
.progress-red { background: #ef4444; }

.quota-status {
  display: flex;
  justify-content: space-between;
  align-items: center;
  font-size: 0.875rem;
}

.user-type {
  color: #10b981;
  font-weight: 500;
}

.limit-info {
  color: rgba(255, 255, 255, 0.6);
}

.quota-loading {
  text-align: center;
  color: rgba(255, 255, 255, 0.6);
  margin: 20px 0;
}

.upload-limits {
  margin: 16px 0;
}

.limit-info {
  display: flex;
  align-items: center;
  gap: 8px;
  margin: 8px 0;
}

.limit-badge {
  padding: 4px 8px;
  border-radius: 6px;
  font-size: 0.75rem;
  font-weight: 600;
}

.limit-badge.authenticated {
  background: #10b981;
  color: white;
}

.limit-badge.anonymous {
  background: #6b7280;
  color: white;
}

.limit-text {
  color: rgba(255, 255, 255, 0.8);
  font-size: 0.875rem;
}

.auth-section {
  background: rgba(255, 255, 255, 0.05);
  border-radius: 16px;
  padding: 24px;
  margin-top: 32px;
  text-align: center;
  border: 1px solid rgba(255, 255, 255, 0.1);
}

.auth-info h3 {
  color: #fff;
  margin-bottom: 12px;
  font-size: 1.25rem;
}

.auth-info p {
  color: rgba(255, 255, 255, 0.7);
  margin-bottom: 20px;
}

.auth-benefits {
  display: flex;
  flex-direction: column;
  gap: 12px;
  margin-bottom: 24px;
}

.benefit {
  display: flex;
  align-items: center;
  gap: 12px;
  color: rgba(255, 255, 255, 0.8);
}

.benefit-icon {
  font-size: 1.25rem;
}

.auth-actions {
  display: flex;
  gap: 12px;
  justify-content: center;
}

.login-btn, .register-btn {
  padding: 10px 20px;
  border-radius: 8px;
  border: none;
  font-weight: 600;
  cursor: pointer;
  transition: all 0.2s ease;
}

.login-btn {
  background: rgba(255, 255, 255, 0.1);
  color: #fff;
  border: 1px solid rgba(255, 255, 255, 0.2);
}

.login-btn:hover {
  background: rgba(255, 255, 255, 0.2);
}

.register-btn {
  background: #10b981;
  color: white;
}

.register-btn:hover {
  background: #059669;
}
</style><|MERGE_RESOLUTION|>--- conflicted
+++ resolved
@@ -954,11 +954,7 @@
 
       <!-- Bottom CTA -->
       <div class="text-center">
-<<<<<<< HEAD
-        <button (click)="onClaimStorage()" class="premium-button bg-gradient-to-r from-blue-600 to-blue-700 text-white font-bold py-4 px-8 rounded-xl shadow-lg hover:shadow-xl transition-all hover:-translate-y-1 text-lg mb-4">
-=======
         <button (click)="onGetStartedClick()" class="premium-button bg-gradient-to-r from-blue-600 to-blue-700 text-white font-bold px-8 rounded-xl shadow-lg hover:shadow-xl transition-all hover:-translate-y-1 text-lg mb-5">
->>>>>>> e4e085be
           Get Started - 50GB Free Forever
         </button>
         <p class="text-sm text-slate-500">
