--- conflicted
+++ resolved
@@ -1,15 +1,11 @@
 import { Component, OnDestroy } from '@angular/core';
-<<<<<<< HEAD
 import { UploadService, UploadEvent, QuotaInfo } from '../../shared/services/upload.service';
 import { Router } from '@angular/router';
-=======
-import { Router } from '@angular/router';
-import { UploadService, UploadEvent } from '../../shared/services/upload.service';
->>>>>>> e4e085be
 import { Subscription, forkJoin, Observable, Observer, Subject } from 'rxjs';
 import { ToastService } from '../../shared/services/toast.service';
 import { BatchUploadService, IBatchFileInfo } from '../../shared/services/batch-upload.service';
 import { environment } from '../../../environments/environment';
+import { MatSnackBar } from '@angular/material/snack-bar';
 
 // Interfaces and Types
 interface IFileState {
@@ -67,14 +63,9 @@
   constructor(
     private router: Router,
     private uploadService: UploadService,
-<<<<<<< HEAD
     private snackBar: MatSnackBar,
     private batchUploadService: BatchUploadService,
-    private router: Router
-=======
-    private toastService: ToastService,
-    private batchUploadService: BatchUploadService
->>>>>>> e4e085be
+    private toastService: ToastService
   ) {
     // Note: AuthService integration removed due to missing implementation
     // this.authService.isAuthenticated$.pipe(takeUntil(this.destroy$)).subscribe(...)
@@ -252,14 +243,10 @@
             const fileId = typeof event.value === 'string' ? event.value.split('/').pop() : event.value;
             // Generate frontend route URL like batch downloads (not direct API URL)
             this.finalDownloadLink = `${window.location.origin}/download/${fileId}`;
-<<<<<<< HEAD
             this.snackBar.open('File uploaded successfully!', 'Close', { duration: 3000 });
             
             // --- NEW: Refresh quota info after successful upload ---
             this.loadQuotaInfo();
-=======
-            this.toastService.success('File uploaded successfully!', 3000);
->>>>>>> e4e085be
           }
         }
       },
@@ -590,7 +577,6 @@
     reader.readAsArrayBuffer(chunk);
   }
 
-<<<<<<< HEAD
   // --- NEW: Get quota display text ---
   getQuotaDisplayText(): string {
     if (!this.quotaInfo) return '';
@@ -624,26 +610,6 @@
   uploadFile(): void {
     if (this.selectedFile && this.currentState === 'selected') {
       this.onUploadSingle();
-=======
-  private checkBatchCompletion(batchId: string): void {
-    const allFinished = this.batchFiles.every(f => f.state !== 'uploading');
-    if (allFinished) {
-      const hasErrors = this.batchFiles.some(f => f.state === 'error');
-      const successCount = this.batchFiles.filter(f => f.state === 'success').length;
-      const totalCount = this.batchFiles.length;
-      
-      if (hasErrors) {
-        this.batchState = 'error';
-        this.toastService.warning(`Upload completed with errors: ${successCount}/${totalCount} files succeeded`, 5000);
-      } else {
-        this.batchState = 'success';
-        // Generate proper batch download page link (not direct download)
-        this.finalBatchLink = `${window.location.origin}/batch-download/${batchId}`;
-        this.toastService.success(`All ${totalCount} files uploaded successfully!`, 3000);
-      }
-      
-      console.log(`[HOME_BATCH] Upload batch completed: ${successCount}/${totalCount} files succeeded, batch_id: ${batchId}`);
->>>>>>> e4e085be
     }
   }
 
@@ -680,43 +646,6 @@
     }
   }
 
-<<<<<<< HEAD
-=======
-  // Premium batch upload cancel methods with smooth UX
-  onCancelSingleBatchFile(fileState: IFileState): void {
-    if (fileState.state === 'uploading' && fileState.websocket) {
-      // Immediate visual feedback
-      fileState.state = 'cancelling';
-      
-      // Show user-friendly message immediately
-      this.toastService.info(`Cancelling ${fileState.file.name}...`, 2000);
-      
-      setTimeout(() => {
-        // Close WebSocket connection
-        if (fileState.websocket) {
-          fileState.websocket.close();
-        }
-        fileState.state = 'cancelled';
-        fileState.error = 'Upload cancelled by user';
-        
-        // Remove the subscription for this file
-        const index = this.batchSubscriptions.findIndex(sub => {
-          return !sub.closed;
-        });
-        if (index !== -1) {
-          this.batchSubscriptions[index].unsubscribe();
-          this.batchSubscriptions.splice(index, 1);
-        }
-        
-        // Success notification after delay
-        setTimeout(() => {
-          this.toastService.success(`${fileState.file.name} upload cancelled successfully`, 3000);
-        }, 500);
-      }, 300);
-    }
-  }
-
->>>>>>> e4e085be
   onCancelAllBatch(): void {
     if (this.batchState !== 'processing') return;
 
@@ -772,7 +701,6 @@
     }, 300);
   }
 
-<<<<<<< HEAD
   // --- NEW: Add missing checkBatchCompletion method ---
   checkBatchCompletion(batchId: string): void {
     const allCompleted = this.batchFiles.every(f => f.state === 'success' || f.state === 'error');
@@ -783,64 +711,6 @@
       
       // --- NEW: Refresh quota info after successful batch upload ---
       this.loadQuotaInfo();
-=======
-  // Drag and drop handlers
-  onDragOver(event: DragEvent): void {
-    event.preventDefault();
-    this.isDragOver = true;
-  }
-
-  onDragLeave(event: DragEvent): void {
-    event.preventDefault();
-    this.isDragOver = false;
-  }
-
-  // CTA Button Handler
-  onGetStartedClick(): void {
-    try {
-      // Navigate directly to register page
-      this.router.navigate(['/register']);
-    } catch (error) {
-      console.error('Navigation error:', error);
-    }
-  }
-
-  // Tab switching for mobile comparison
-  switchTab(tab: 'dropbox' | 'google-drive' | 'mfcnextgen'): void {
-    this.activeTab = tab;
-  }
-
-  // Authentication placeholders (to be implemented when AuthService is available)
-  navigateToLogin(): void {
-    this.router.navigate(['/login']);
-  }
-
-  navigateToRegister(): void {
-    this.router.navigate(['/register']);
-  }
-
-  navigateToProfile(): void {
-    this.router.navigate(['/profile']);
-  }
-
-  onLogout(): void {
-    // this.authService.logout();
-    // this.router.navigate(['/']);
-  }
-
-  // Upload restriction checks
-  canUploadBatch(): boolean {
-    return this.isAuthenticated;
-  }
-
-  canDownloadZip(): boolean {
-    return this.isAuthenticated;
-  }
-
-  getUploadLimitMessage(): string {
-    if (this.isAuthenticated) {
-      return 'Authenticated users can upload files up to 10GB';
->>>>>>> e4e085be
     }
   }
 
@@ -886,6 +756,63 @@
     }, 500);
   }
 
+  // --- NEW: Add missing getFileTypeInfo method ---
+  getFileTypeInfo(filename: string): { iconType: string; color: string; bgColor: string } {
+    if (!filename) return { iconType: 'file', color: 'text-gray-500', bgColor: 'bg-gray-100' };
+    
+    const extension = filename.split('.').pop()?.toLowerCase();
+    
+    // Image files
+    if (['jpg', 'jpeg', 'png', 'gif', 'bmp', 'svg', 'webp'].includes(extension || '')) {
+      return { iconType: 'image', color: 'text-blue-500', bgColor: 'bg-blue-50' };
+    }
+    
+    // Video files
+    if (['mp4', 'avi', 'mov', 'wmv', 'flv', 'webm', 'mkv', 'm4v'].includes(extension || '')) {
+      return { iconType: 'video', color: 'text-red-500', bgColor: 'bg-red-50' };
+    }
+    
+    // Audio files
+    if (['mp3', 'wav', 'flac', 'aac', 'ogg', 'wma'].includes(extension || '')) {
+      return { iconType: 'audio', color: 'text-green-500', bgColor: 'bg-green-50' };
+    }
+    
+    // Document files
+    if (['pdf', 'doc', 'docx', 'txt', 'rtf'].includes(extension || '')) {
+      return { iconType: 'document', color: 'text-yellow-500', bgColor: 'bg-yellow-50' };
+    }
+    
+    // Archive files
+    if (['zip', 'rar', '7z', 'tar', 'gz'].includes(extension || '')) {
+      return { iconType: 'archive', color: 'text-purple-500', bgColor: 'bg-purple-50' };
+    }
+    
+    // Code files
+    if (['js', 'ts', 'html', 'css', 'py', 'java', 'cpp', 'c', 'php', 'rb', 'go', 'rs'].includes(extension || '')) {
+      return { iconType: 'code', color: 'text-indigo-500', bgColor: 'bg-indigo-50' };
+    }
+    
+    // Default
+    return { iconType: 'file', color: 'text-gray-500', bgColor: 'bg-gray-50' };
+  }
+
+  // --- NEW: Add missing switchTab method ---
+  switchTab(tab: 'dropbox' | 'google-drive' | 'mfcnextgen'): void {
+    this.activeTab = tab;
+  }
+
+  // --- NEW: Add missing onGetStartedClick method ---
+  onGetStartedClick(): void {
+    // Scroll to the upload section or navigate to a specific route
+    const uploadSection = document.getElementById('upload-section');
+    if (uploadSection) {
+      uploadSection.scrollIntoView({ behavior: 'smooth' });
+    } else {
+      // Fallback: scroll to top of page
+      window.scrollTo({ top: 0, behavior: 'smooth' });
+    }
+  }
+
   ngOnDestroy(): void {
     this.destroy$.next();
     this.destroy$.complete();
